from __future__ import annotations

import gc
import os
import PIL
import time
import torch
import random
import datetime
import traceback
import threading

from typing import Type, Union, Any, Optional, List, Tuple, Dict, Callable, Literal, Set, TYPE_CHECKING
from hashlib import md5

from pibble.api.configuration import APIConfiguration
from pibble.api.exceptions import ConfigurationError
from pibble.util.files import dump_json, load_json

from enfugue.util import logger, check_download, check_make_directory, find_file_in_directory
from enfugue.diffusion.constants import *
from enfugue.diffusion.util import get_vram_info

__all__ = ["DiffusionPipelineManager"]

DEFAULT_MODEL_FILE = os.path.basename(DEFAULT_MODEL)
DEFAULT_INPAINTING_MODEL_FILE = os.path.basename(DEFAULT_INPAINTING_MODEL)
DEFAULT_SDXL_MODEL_FILE = os.path.basename(DEFAULT_SDXL_MODEL)
DEFAULT_SDXL_REFINER_FILE = os.path.basename(DEFAULT_SDXL_REFINER)

if TYPE_CHECKING:
    from diffusers.pipelines.stable_diffusion import StableDiffusionPipelineOutput
    from diffusers.models import ControlNetModel, AutoencoderKL
    from diffusers.schedulers.scheduling_utils import KarrasDiffusionSchedulers
    from enfugue.diffusion.pipeline import EnfugueStableDiffusionPipeline
    from enfugue.diffusion.support import ControlImageProcessor, Upscaler, IPAdapter, BackgroundRemover, Interpolator
    from enfugue.diffusion.animate.pipeline import EnfugueAnimateStableDiffusionPipeline

def noop(*args: Any) -> None:
    """
    The default callback, does nothing.
    """

def redact(kwargs: Dict[str, Any]) -> Dict[str, Any]:
    """
    Redacts prompts from logs to encourage log sharing for troubleshooting.
    """
    redacted = {}
    for key, value in kwargs.items():
        if isinstance(value, dict):
            redacted[key] = redact(value)
        elif isinstance(value, tuple):
            redacted[key] = "(" + ", ".join([str(redact({"v": v})["v"]) for v in value]) + ")" # type: ignore[assignment]
        elif isinstance(value, list):
            redacted[key] = "[" + ", ".join([str(redact({"v": v})["v"]) for v in value]) + "]" # type: ignore[assignment]
        elif type(value) not in [str, float, int, bool, type(None)]:
            redacted[key] = type(value).__name__ # type: ignore[assignment]
        elif "prompt" in key and value is not None:
            redacted[key] = "***" # type: ignore[assignment]
        else:
            redacted[key] = str(value) # type: ignore[assignment]
    
    return redacted


class KeepaliveThread(threading.Thread):
    """
    Calls the keepalive function every <n> seconds.
    """

    INTERVAL = 0.5
    KEEPALIVE_INTERVAL = 15

    def __init__(self, manager: DiffusionPipelineManager) -> None:
        super(KeepaliveThread, self).__init__()
        self.manager = manager
        self.stop_event = threading.Event()

    @property
    def stopped(self) -> bool:
        """
        Returns true IFF the stop event is set.
        """
        return self.stop_event.is_set()

    def stop(self) -> None:
        """
        Stops the thread.
        """
        self.stop_event.set()

    def run(self) -> None:
        """
        The threading run loop.
        """
        last_keepalive = datetime.datetime.now()
        while not self.stopped:
            time.sleep(self.INTERVAL)
            now = datetime.datetime.now()
            if (now - last_keepalive).total_seconds() > self.KEEPALIVE_INTERVAL:
                callback = self.manager.keepalive_callback
                logger.debug(f"Pipeline still initializing. Please wait.")
                callback()
                last_keepalive = now


class DiffusionPipelineManager:
    TENSORRT_STAGES = ["unet"]  # TODO: Get others to work with multidiff (clip works but isnt worth it right now)
    TENSORRT_ALWAYS_USE_CONTROLLED_UNET = False  # TODO: Figure out if this is possible
    LOADABLE_EXTENSIONS = [".safetensors", ".ckpt", ".pt", ".pth", ".pb", ".caffemodel", ".bin"] # AI models

    DEFAULT_CHUNK = 64
    DEFAULT_SIZE = 512
    DEFAULT_TEMPORAL_CHUNK = 4
    DEFAULT_TEMPORAL_SIZE = 16

    _keepalive_thread: KeepaliveThread
    _keepalive_callback: Callable[[], None]
    _scheduler: KarrasDiffusionSchedulers
    _pipeline: EnfugueStableDiffusionPipeline
    _refiner_pipeline: EnfugueStableDiffusionPipeline
    _inpainter_pipeline: EnfugueStableDiffusionPipeline
    _animator_pipeline: EnfugueAnimateStableDiffusionPipeline
    _size: int
    _refiner_size: int
    _inpainter_size: int
    _animator_size: int

    def __init__(
        self,
        configuration: Optional[APIConfiguration] = None,
        optimize: bool = True
    ) -> None:
        self.configuration = APIConfiguration()
        if configuration:
            self.configuration = configuration
        if optimize:
            self.optimize_configuration()

    def optimize_configuration(self) -> None:
        """
        Gets information about the execution environment and changes configuration.
        """
        vram_free, vram_total = get_vram_info()
        if self.device.type == "cpu" or vram_total < 16 * 10 ** 9:
            # Maximum optimization
            self.configuration["enfugue.pipeline.cache"] = None
            self.configuration["enfugue.pipeline.switch"] = "unload"

    def check_download_model(self, local_dir: str, remote_url: str) -> str:
        """
        Downloads a model directly to the model folder if enabled.
        """
        output_file = os.path.basename(remote_url)
        output_path = os.path.join(local_dir, output_file)
        found_path = find_file_in_directory(local_dir, output_file)
        if found_path:
            return found_path
        if self.offline:
            raise ValueError(f"File {output_file} does not exist in {local_dir} and offline mode is enabled, refusing to download from {remote_url}")
        check_download(remote_url, output_path)
        return output_path

    @classmethod
    def is_loadable_model_file(cls, path: str) -> bool:
        """
        Returns if the path is a known format for loadable models.
        """
        _, ext = os.path.splitext(path)
        return ext in cls.LOADABLE_EXTENSIONS

    @property
    def offline(self) -> bool:
        """
        True if this should be running in offline (local files only) mode.
        """
        return getattr(self, "_offline", self.configuration.get("enfugue.offline", False))

    @offline.setter
    def offline(self, new_offline: bool) -> None:
        """
        Enables/disables offline mode.
        """
        self._offline = new_offline

    @property
    def safe(self) -> bool:
        """
        Returns true if safety checking should be enabled.
        """
        if not hasattr(self, "_safe"):
            self._safe = self.configuration.get("enfugue.safe", True)
        return self._safe

    @safe.setter
    def safe(self, val: bool) -> None:
        """
        Sets a new value for safety checking. Destroys the pipeline.
        """
        if val != getattr(self, "_safe", None):
            self._safe = val
            self.unload_pipeline("safety checking enabled or disabled")

    @property
    def device(self) -> torch.device:
        """
        Gets the device that will be executed on
        """
        if not hasattr(self, "_device"):
            from enfugue.diffusion.util import get_optimal_device

            self._device = get_optimal_device()
        return self._device

    @device.setter
    def device(self, new_device: Optional[DEVICE_LITERAL]) -> None:
        """
        Changes the device.
        """
        if new_device is None:
            from enfugue.diffusion.util import get_optimal_device

            device = get_optimal_device()
        elif new_device == "dml":
            import torch_directml

            device = torch_directml.device()
        else:
            import torch

            device = torch.device(new_device)
        self._device = device

    def clear_memory(self) -> None:
        """
        Clears cached data
        """
        if self.device.type == "cuda":
            import torch
            import torch.cuda

            torch.cuda.empty_cache()
        elif self.device.type == "mps":
            import torch
            import torch.mps

            torch.mps.empty_cache()
        gc.collect()

    @property
    def seed(self) -> int:
        """
        Gets the seed. If there is none, creates a random one once.
        """
        if not hasattr(self, "_seed"):
            self._seed = self.configuration.get("enfugue.seed", random.randint(0, 2**63 - 1))
        return self._seed

    @seed.setter
    def seed(self, new_seed: int) -> None:
        """
        Re-seeds the pipeline. This deletes the generator so it gets re-initialized.
        """
        self._seed = new_seed
        del self.generator

    @property
    def keepalive_callback(self) -> Callable[[], None]:
        """
        A callback function to call during long operations.
        """
        if not hasattr(self, "_keepalive_callback"):
            return lambda: None
        return self._keepalive_callback

    @keepalive_callback.setter
    def keepalive_callback(self, new_callback: Callable[[], None]) -> None:
        """
        Sets the callback
        """
        if hasattr(self, "_keepalive_callback") and self._keepalive_callback is not new_callback:
            logger.debug(f"Setting keepalive callback to {new_callback}")
        self._keepalive_callback = new_callback

    @keepalive_callback.deleter
    def keepalive_callback(self) -> None:
        """
        Removes the callback.
        """
        if hasattr(self, "_keepalive_callback"):
            del self._keepalive_callback

    def start_keepalive(self) -> None:
        """
        Starts a thread which will call the keepalive callback every <n> seconds.
        """
        if not hasattr(self, "_keepalive_thread") or not self._keepalive_thread.is_alive():
            keepalive_callback = self.keepalive_callback
            self._keepalive_thread = KeepaliveThread(self)
            self._keepalive_thread.start()

    def stop_keepalive(self) -> None:
        """
        Stops the thread which calls the keepalive.
        """
        if hasattr(self, "_keepalive_thread"):
            if self._keepalive_thread.is_alive():
                self._keepalive_thread.stop()
                self._keepalive_thread.join()
            del self._keepalive_thread

    @property
    def generator(self) -> torch.Generator:
        """
        Creates the generator once, otherwise returns it.
        """
        if not hasattr(self, "_generator"):
            try:
                self._generator = torch.Generator(device=self.device)
            except RuntimeError:
                # Unsupported device, go to CPU
                self._generator = torch.Generator()
            self._generator.manual_seed(self.seed)
        return self._generator

    @generator.deleter
    def generator(self) -> None:
        """
        Removes an existing generator.
        """
        if hasattr(self, "_generator"):
            delattr(self, "_generator")

    def get_scheduler_class(
        self,
        scheduler: Optional[SCHEDULER_LITERAL]
    ) -> Union[
        KarrasDiffusionSchedulers,
        Tuple[KarrasDiffusionSchedulers, Dict[str, Any]]
    ]:
        """
        Sets the scheduler class
        """
        if not scheduler:
            return None
        elif scheduler == "ddim":
            from diffusers.schedulers import DDIMScheduler

            return DDIMScheduler
        elif scheduler == "ddpm":
            from diffusers.schedulers import DDPMScheduler

            return DDPMScheduler
        elif scheduler == "deis":
            from diffusers.schedulers import DEISMultistepScheduler

            return DEISMultistepScheduler
        elif scheduler in ["dpmsm", "dpmsmk", "dpmsmka"]:
            from diffusers.schedulers import DPMSolverMultistepScheduler
            kwargs: Dict[str, Any] = {}
            if scheduler in ["dpmsmk", "dpmsmka"]:
                kwargs["use_karras_sigmas"] = True
                if scheduler == "dpmsmka":
                    kwargs["algorithm_type"] = "sde-dpmsolver++"
            return (DPMSolverMultistepScheduler, kwargs)
        elif scheduler == "dpmss":
            from diffusers.schedulers import DPMSolverSinglestepScheduler

            return DPMSolverSinglestepScheduler
        elif scheduler == "heun":
            from diffusers.schedulers import HeunDiscreteScheduler

            return HeunDiscreteScheduler
        elif scheduler == "dpmd":
            from diffusers.schedulers import KDPM2DiscreteScheduler

            return KDPM2DiscreteScheduler
        elif scheduler == "adpmd":
            from diffusers.schedulers import KDPM2AncestralDiscreteScheduler

            return KDPM2AncestralDiscreteScheduler
        elif scheduler == "dpmsde":
            from diffusers.schedulers import DPMSolverSDEScheduler

            return DPMSolverSDEScheduler
        elif scheduler == "unipc":
            from diffusers.schedulers import UniPCMultistepScheduler

            return UniPCMultistepScheduler
        elif scheduler == "lmsd":
            from diffusers.schedulers import LMSDiscreteScheduler

            return LMSDiscreteScheduler
        elif scheduler == "pndm":
            from diffusers.schedulers import PNDMScheduler

            return PNDMScheduler
        elif scheduler == "eds":
            from diffusers.schedulers import EulerDiscreteScheduler

            return EulerDiscreteScheduler
        elif scheduler == "eads":
            from diffusers.schedulers import EulerAncestralDiscreteScheduler

            return EulerAncestralDiscreteScheduler
        raise ValueError(f"Unknown scheduler {scheduler}")

    @property
    def scheduler_config(self) -> Dict[str, Any]:
        """
        Gets the kwargs for the scheduler class.
        """
        return getattr(self, "_scheduler_config", {})

    @property
    def scheduler(self) -> Optional[KarrasDiffusionSchedulers]:
        """
        Gets the scheduler class to instantiate.
        """
        return getattr(self, "_scheduler", None)

    @scheduler.setter
    def scheduler(
        self,
        new_scheduler: Optional[SCHEDULER_LITERAL],
    ) -> None:
        """
        Sets the scheduler class
        """
        if not new_scheduler:
            if hasattr(self, "_scheduler"):
                delattr(self, "_scheduler")
                self.unload_pipeline("returning to default scheduler")
            return
        scheduler_class = self.get_scheduler_class(new_scheduler)
        scheduler_config: Dict[str, Any] = {}
        if isinstance(scheduler_class, tuple):
            scheduler_class, scheduler_config = scheduler_class
        if not hasattr(self, "_scheduler") or self._scheduler is not scheduler_class or self.scheduler_config != scheduler_config:
            logger.debug(f"Changing to scheduler {scheduler_class.__name__} ({new_scheduler})")
            self._scheduler = scheduler_class
            self._scheduler_config = scheduler_config
        else:
            return
        if hasattr(self, "_pipeline"):
            logger.debug(f"Hot-swapping pipeline scheduler.")
            self._pipeline.scheduler = self.scheduler.from_config({**self._pipeline.scheduler_config, **self.scheduler_config})  # type: ignore
        if hasattr(self, "_inpainter_pipeline"):
            logger.debug(f"Hot-swapping inpainter pipeline scheduler.")
            self._inpainter_pipeline.scheduler = self.scheduler.from_config({**self._inpainter_pipeline.scheduler_config, **self.scheduler_config})  # type: ignore
        if hasattr(self, "_refiner_pipeline"):
            logger.debug(f"Hot-swapping refiner pipeline scheduler.")
            self._refiner_pipeline.scheduler = self.scheduler.from_config({**self._refiner_pipeline.scheduler_config, **self.scheduler_config})  # type: ignore
        if hasattr(self, "_animator_pipeline"):
            logger.debug(f"Hot-swapping animator pipeline scheduler.")
            self._animator_pipeline.scheduler = self.scheduler.from_config({**self._animator_pipeline.scheduler_config, **self.scheduler_config})  # type: ignore

    def get_vae_path(self, vae: Optional[str] = None) -> Optional[Union[str, Tuple[str, ...]]]:
        """
        Gets the path to the VAE repository based on the passed path or key
        """
        if vae == "ema":
            return VAE_EMA
        elif vae == "mse":
            return VAE_MSE
        elif vae == "xl":
            return VAE_XL
        elif vae == "xl16":
            return VAE_XL16
        return vae

    def find_vae_path(self, vae: str) -> str:
        """
        Finds a VAE path if there is one, otherwise returns a repo.
        """
        path = self.get_vae_path(vae)
        if not path:
            raise ValueError("find_vae_path requires an argument")
        if not isinstance(path, tuple):
            return path
        repo, possible_files = path[0], path[1:]
        for filename in possible_files:
            possible_file = find_file_in_directory(
                self.engine_cache_dir,
                filename,
                self.LOADABLE_EXTENSIONS
            )
            if possible_file is not None:
                return possible_file
        return repo
    
    def get_xl_vae(self, vae: str) -> AutoencoderKL:
        """
        Loads an XL VAE from file or dies trying
        """
        from diffusers.models import AutoencoderKL
        from enfugue.diffusion.util.torch_util import load_state_dict

        vae_config = os.path.join(self.engine_cache_dir, "sdxl-vae-config.json")
        check_download(
            "https://huggingface.co/stabilityai/sdxl-vae/raw/main/config.json",
            vae_config
        )
        vae_model = AutoencoderKL.from_config(
            AutoencoderKL._dict_from_json_file(vae_config)
        )
        vae_model.load_state_dict(load_state_dict(vae), strict=False)
        return vae_model.to(self.device)

    def get_vae(self, vae: Optional[Union[str, Tuple[str, ...]]] = None) -> Optional[AutoencoderKL]:
        """
        Loads the VAE
        """
        if vae is None:
            return None

        if isinstance(vae, tuple):
            vae, possible_files = vae[0], vae[1:]
            for filename in possible_files:
                possible_file = find_file_in_directory(
                    self.engine_cache_dir,
                    filename,
                    self.LOADABLE_EXTENSIONS
                )
                if possible_file is not None:
                    vae = possible_file
                    break

        if vae.startswith("http"):
            vae = self.check_download_model(self.engine_cache_dir, vae)

        from diffusers.models import AutoencoderKL

        if os.path.exists(vae):
            try:
                result = AutoencoderKL.from_single_file(
                    vae,
                    torch_dtype=self.dtype,
                    cache_dir=self.engine_cache_dir,
                    from_safetensors="safetensors" in vae
                )
            except KeyError as ex:
                logger.debug(f"Received KeyError on '{ex}' when instantiating VAE from single file, trying to use XL VAE loader fix.")
                result = self.get_xl_vae(vae)
        else:
            expected_vae_location = os.path.join(self.engine_cache_dir, "models--" + vae.replace("/", "--"))

            if not os.path.exists(expected_vae_location):
                if self.offline:
                    raise IOError(f"Offline mode enabled, cannot download {vae} to {expected_vae_location}")
                logger.info(f"VAE {vae} does not exist in cache directory {self.engine_cache_dir}, it will be downloaded.")
            result = AutoencoderKL.from_pretrained(
                vae,
                torch_dtype=self.dtype,
                cache_dir=self.engine_cache_dir,
                local_files_only=self.offline
            )

        return result.to(device=self.device)

    @property
    def vae(self) -> Optional[AutoencoderKL]:
        """
        Gets the configured VAE (or none.)
        """
        if not hasattr(self, "_vae"):
            self._vae = self.get_vae(self.vae_name)
        return self._vae

    @vae.setter
    def vae(
        self,
        new_vae: Optional[str],
    ) -> None:
        """
        Sets a new vae.
        """
        pretrained_path = self.get_vae_path(new_vae)
        existing_vae = getattr(self, "_vae", None)

        if (
            (not existing_vae and new_vae)
            or (existing_vae and not new_vae)
            or (existing_vae and new_vae and self.vae_name != new_vae)
        ):
            if not new_vae:
                self._vae_name = None  # type: ignore
                self._vae = None
                self.unload_pipeline("VAE resetting to default")
            else:
                self._vae_name = new_vae
                self._vae = self.get_vae(pretrained_path)
                if self.tensorrt_is_ready and "vae" in self.TENSORRT_STAGES:
                    self.unload_pipeline("VAE changing")
                elif hasattr(self, "_pipeline"):
                    logger.debug(f"Hot-swapping pipeline VAE to {new_vae}")
                    self._pipeline.vae = self._vae
                    if self.is_sdxl:
                        self._pipeline.register_to_config(
                            force_full_precision_vae = new_vae in ["xl", "stabilityai/sdxl-vae"] or (new_vae.endswith("sdxl_vae.safetensors") and "16" not in new_vae)
                        )

    @property
    def vae_name(self) -> Optional[str]:
        """
        Gets the name of the VAE, if one was set.
        """
        if not hasattr(self, "_vae_name"):
            self._vae_name = self.configuration.get("enfugue.vae.base", None)
        return self._vae_name
    
    @property
    def refiner_vae(self) -> Optional[AutoencoderKL]:
        """
        Gets the configured refiner VAE (or none.)
        """
        if not hasattr(self, "_refiner_vae"):
            self._refiner_vae = self.get_vae(self.refiner_vae_name)
        return self._refiner_vae

    @refiner_vae.setter
    def refiner_vae(
        self,
        new_vae: Optional[str],
    ) -> None:
        """
        Sets a new refiner vae.
        """
        pretrained_path = self.get_vae_path(new_vae)
        existing_vae = getattr(self, "_refiner_vae", None)

        if (
            (not existing_vae and new_vae)
            or (existing_vae and not new_vae)
            or (existing_vae and new_vae and self.refiner_vae_name != new_vae)
        ):
            if not new_vae:
                self._refiner_vae_name = None  # type: ignore
                self._refiner_vae = None
                self.unload_refiner("VAE resetting to default")
            else:
                self._refiner_vae_name = new_vae
                self._refiner_vae = self.get_vae(pretrained_path)
                if self.refiner_tensorrt_is_ready and "vae" in self.TENSORRT_STAGES:
                    self.unload_refiner("VAE changing")
                elif hasattr(self, "_refiner_pipeline"):
                    logger.debug(f"Hot-swapping refiner pipeline VAE to {new_vae}")
                    self._refiner_pipeline.vae = self._vae
                    if self.refiner_is_sdxl:
                        self._refiner_pipeline.register_to_config(
                            force_full_precision_vae = new_vae in ["xl", "stabilityai/sdxl-vae"] or (new_vae.endswith("sdxl_vae.safetensors") and "16" not in new_vae)
                        )

    @property
    def refiner_vae_name(self) -> Optional[str]:
        """
        Gets the name of the VAE, if one was set.
        """
        if not hasattr(self, "_refiner_vae_name"):
            self._refiner_vae_name = self.configuration.get("enfugue.vae.refiner", None)
        return self._refiner_vae_name
    
    @property
    def inpainter_vae(self) -> Optional[AutoencoderKL]:
        """
        Gets the configured inpainter VAE (or none.)
        """
        if not hasattr(self, "_inpainter_vae"):
            self._inpainter_vae = self.get_vae(self.inpainter_vae_name)
        return self._inpainter_vae

    @inpainter_vae.setter
    def inpainter_vae(
        self,
        new_vae: Optional[str],
    ) -> None:
        """
        Sets a new inpainter vae.
        """
        pretrained_path = self.get_vae_path(new_vae)
        existing_vae = getattr(self, "_inpainter_vae", None)

        if (
            (not existing_vae and new_vae)
            or (existing_vae and not new_vae)
            or (existing_vae and new_vae and self.inpainter_vae_name != new_vae)
        ):
            if not new_vae:
                self._inpainter_vae_name = None  # type: ignore
                self._inpainter_vae = None
                self.unload_inpainter("VAE resetting to default")
            else:
                self._inpainter_vae_name = new_vae
                self._inpainter_vae = self.get_vae(pretrained_path)
                if self.inpainter_tensorrt_is_ready and "vae" in self.TENSORRT_STAGES:
                    self.unload_inpainter("VAE changing")
                elif hasattr(self, "_inpainter_pipeline"):
                    logger.debug(f"Hot-swapping inpainter pipeline VAE to {new_vae}")
                    self._inpainter_pipeline.vae = self._vae
                    if self.inpainter_is_sdxl:
                        self._inpainter_pipeline.register_to_config(
                            force_full_precision_vae = new_vae in ["xl", "stabilityai/sdxl-vae"] or (new_vae.endswith("sdxl_vae.safetensors") and "16" not in new_vae)
                        )

    @property
    def inpainter_vae_name(self) -> Optional[str]:
        """
        Gets the name of the VAE, if one was set.
        """
        if not hasattr(self, "_inpainter_vae_name"):
            self._inpainter_vae_name = self.configuration.get("enfugue.vae.inpainter", None)
        return self._inpainter_vae_name

    @property
    def animator_vae(self) -> Optional[AutoencoderKL]:
        """
        Gets the configured animator VAE (or none.)
        """
        if not hasattr(self, "_animator_vae"):
            self._animator_vae = self.get_vae(self.animator_vae_name)
        return self._animator_vae

    @animator_vae.setter
    def animator_vae(
        self,
        new_vae: Optional[str],
    ) -> None:
        """
        Sets a new animator vae.
        """
        pretrained_path = self.get_vae_path(new_vae)
        existing_vae = getattr(self, "_animator_vae", None)

        if (
            (not existing_vae and new_vae)
            or (existing_vae and not new_vae)
            or (existing_vae and new_vae and self.animator_vae_name != new_vae)
        ):
            if not new_vae:
                self._animator_vae_name = None  # type: ignore
                self._animator_vae = None
                self.unload_animator("VAE resetting to default")
            else:
                self._animator_vae_name = new_vae
                self._animator_vae = self.get_vae(pretrained_path)
                if self.animator_tensorrt_is_ready and "vae" in self.TENSORRT_STAGES:
                    self.unload_animator("VAE changing")
                elif hasattr(self, "_animator_pipeline"):
                    logger.debug(f"Hot-swapping animator pipeline VAE to {new_vae}")
                    self._animator_pipeline.vae = self._vae
                    if self.animator_is_sdxl:
                        self._animator_pipeline.register_to_config(
                            force_full_precision_vae = new_vae in ["xl", "stabilityai/sdxl-vae"]
                        )

    @property
    def animator_vae_name(self) -> Optional[str]:
        """
        Gets the name of the VAE, if one was set.
        """
        if not hasattr(self, "_animator_vae_name"):
            self._animator_vae_name = self.configuration.get("enfugue.vae.animator", None)
        return self._animator_vae_name

    @property
    def size(self) -> int:
        """
        Gets the base engine size in pixels when chunking (default always.)
        """
        if not hasattr(self, "_size"):
            return int(self.configuration.get("enfugue.size", 1024 if self.is_sdxl else 512))
        return self._size

    @size.setter
    def size(self, new_size: int) -> None:
        """
        Sets the base engine size in pixels.
        """
        if hasattr(self, "_size") and self._size != new_size:
            if self.tensorrt_is_ready:
                self.unload_pipeline("engine size changing")
            elif hasattr(self, "_pipeline"):
                logger.debug("Setting pipeline engine size in-place.")
                self._pipeline.engine_size = new_size
        self._size = new_size

    @property
    def refiner_size(self) -> int:
        """
        Gets the refiner engine size in pixels when chunking (default always.)
        """
        if not hasattr(self, "_refiner_size"):
            if self.is_sdxl and not self.refiner_is_sdxl:
                return 512
            elif not self.is_sdxl and self.refiner_is_sdxl:
                return 1024
            return self.size
        return self._refiner_size

    @refiner_size.setter
    def refiner_size(self, new_refiner_size: Optional[int]) -> None:
        """
        Sets the refiner engine size in pixels.
        """
        if new_refiner_size is None:
            if hasattr(self, "_refiner_size"):
                if self._refiner_size != self.size and self.refiner_tensorrt_is_ready:
                    self.unload_refiner("engine size changing")
                elif hasattr(self, "_refiner_pipeline"):
                    logger.debug("Setting refiner engine size in-place.")
                    self._refiner_pipeline.engine_size = self.size
                delattr(self, "_refiner_size")
        elif hasattr(self, "_refiner_size") and self._refiner_size != new_refiner_size:
            if self.refiner_tensorrt_is_ready:
                self.unload_refiner("engine size changing")
            elif hasattr(self, "_refiner_pipeline"):
                logger.debug("Setting refiner engine size in-place.")
                self._refiner_pipeline.engine_size = new_refiner_size
        if new_refiner_size is not None:
            self._refiner_size = new_refiner_size

    @property
    def inpainter_size(self) -> int:
        """
        Gets the inpainter engine size in pixels when chunking (default always.)
        """
        if not hasattr(self, "_inpainter_size"):
            if self.inpainter:
                return 1024 if self.inpainter_is_sdxl else 512
            return self.size
        return self._inpainter_size

    @inpainter_size.setter
    def inpainter_size(self, new_inpainter_size: Optional[int]) -> None:
        """
        Sets the inpainter engine size in pixels.
        """
        if new_inpainter_size is None:
            if hasattr(self, "_inpainter_size"):
                if self._inpainter_size != self.size and self.inpainter_tensorrt_is_ready:
                    self.unload_inpainter("engine size changing")
                elif hasattr(self, "_inpainter_pipeline"):
                    logger.debug("Setting inpainter engine size in-place.")
                    self._inpainter_pipeline.engine_size = self.size
                delattr(self, "_inpainter_size")
        elif hasattr(self, "_inpainter_size") and self._inpainter_size != new_inpainter_size:
            if self.inpainter_tensorrt_is_ready:
                self.unload_inpainter("engine size changing")
            elif hasattr(self, "_inpainter_pipeline"):
                logger.debug("Setting inpainter engine size in-place.")
                self._inpainter_pipeline.engine_size = new_inpainter_size
        if new_inpainter_size is not None:
            self._inpainter_size = new_inpainter_size

    @property
    def animator_size(self) -> int:
        """
        Gets the animator engine size in pixels when chunking (default always.)
        """
        if not hasattr(self, "_animator_size"):
            if self.animator:
                return 1024 if self.animator_is_sdxl else 512
            return self.size
        return self._animator_size

    @animator_size.setter
    def animator_size(self, new_animator_size: Optional[int]) -> None:
        """
        Sets the animator engine size in pixels.
        """
        if new_animator_size is None:
            if hasattr(self, "_animator_size"):
                if self._animator_size != self.size and self.animator_tensorrt_is_ready:
                    self.unload_animator("engine size changing")
                elif hasattr(self, "_animator_pipeline"):
                    logger.debug("Setting animator engine size in-place.")
                    self._animator_pipeline.engine_size = self.size
                delattr(self, "_animator_size")
        elif hasattr(self, "_animator_size") and self._animator_size != new_animator_size:
            if self.animator_tensorrt_is_ready:
                self.unload_animator("engine size changing")
            elif hasattr(self, "_animator_pipeline"):
                logger.debug("Setting animator engine size in-place.")
                self._animator_pipeline.engine_size = new_animator_size
        if new_animator_size is not None:
            self._animator_size = new_animator_size
    
    @property
    def temporal_size(self) -> int:
        """
        Gets the animator temporal engine size in frames when chunking (default always.)
        """
        if not hasattr(self, "_temporal_size"):
            self._temporal_size = self.configuration.get("enfugue.frames", DiffusionPipelineManager.DEFAULT_TEMPORAL_SIZE)
        return self._temporal_size

    @temporal_size.setter
    def temporal_size(self, new_temporal_size: Optional[int]) -> None:
        """
        Sets the animator engine size in pixels.
        """
        if new_temporal_size is None:
            if hasattr(self, "_temporal_size"):
                if self._temporal_size != self.temporal_size and self.tensorrt_is_ready:
                    self.unload_animator("engine temporal size changing")
                elif hasattr(self, "_animator_pipeline"):
                    logger.debug("Setting animator engine size in-place.")
                    self._animator_pipeline.temporal_engine_size = new_temporal_size # type: ignore[assignment]
                delattr(self, "_temporal_size")
        elif hasattr(self, "_temporal_size") and self._temporal_size != new_temporal_size:
            if self.tensorrt_is_ready:
                self.unload_animator("engine size changing")
            elif hasattr(self, "_animator_pipeline"):
                logger.debug("Setting animator temporal engine size in-place.")
                self._animator_pipeline.temporal_engine_size = new_temporal_size
        if new_temporal_size is not None:
            self._temporal_size = new_temporal_size

    @property
    def chunking_size(self) -> int:
        """
        Gets the chunking size in pixels.
        """
        if not hasattr(self, "_chunking_size"):
            self._chunking_size = int(
                self.configuration.get("enfugue.chunk.size", DiffusionPipelineManager.DEFAULT_CHUNK)
            )
        return self._chunking_size

    @chunking_size.setter
    def chunking_size(self, new_chunking_size: int) -> None:
        """
        Sets the new chunking size. This doesn't require a restart.
        """
        self._chunking_size = new_chunking_size

    @property
    def temporal_chunking_size(self) -> Optional[int]:
        """
        Gets the chunking size in pixels.
        """
        if not hasattr(self, "_temporal_chunking_size"):
            self._temporal_chunking_size = int(
                self.configuration.get("enfugue.temporal.size", DiffusionPipelineManager.DEFAULT_TEMPORAL_CHUNK)
            )
        return self._temporal_chunking_size

    @temporal_chunking_size.setter
    def temporal_chunking_size(self, new_temporal_chunking_size: Optional[int]) -> None:
        """
        Sets the new chunking size. This doesn't require a restart.
        """
        self._temporal_chunking_size = new_temporal_chunking_size # type: ignore[assignment]
        if hasattr(self, "_animator_pipeline"):
            self._animator_pipeline.temporal_chunking_size = new_temporal_chunking_size # type: ignore[assignment]

    @property
    def engine_root(self) -> str:
        """
        Gets the root of the engine.
        """
        path = self.configuration.get("enfugue.engine.root", "~/.cache/enfugue")
        if path.startswith("~"):
            path = os.path.expanduser(path)
        path = os.path.realpath(path)
        check_make_directory(path)
        return path

    @property
    def engine_cache_dir(self) -> str:
        """
        Gets the cache for diffusers-downloaded configuration files, base models, etc.
        """
        path = self.configuration.get("enfugue.engine.cache", "~/.cache/enfugue/cache")
        if path.startswith("~"):
            path = os.path.expanduser(path)
        path = os.path.realpath(path)
        check_make_directory(path)
        return path

    @property
    def engine_checkpoints_dir(self) -> str:
        """
        Gets where checkpoints are downloaded in.
        """
        path = self.configuration.get("enfugue.engine.checkpoint", "~/.cache/enfugue/checkpoint")
        if path.startswith("~"):
            path = os.path.expanduser(path)
        path = os.path.realpath(path)
        check_make_directory(path)
        return path

    @property
    def engine_other_dir(self) -> str:
        """
        Gets where any other weights are download in
        """
        path = self.configuration.get("enfugue.engine.other", "~/.cache/enfugue/other")
        if path.startswith("~"):
            path = os.path.expanduser(path)
        path = os.path.realpath(path)
        check_make_directory(path)
        return path

    @property
    def engine_lora_dir(self) -> str:
        """
        Gets where lora are downloaded in.
        """
        path = self.configuration.get("enfugue.engine.lora", "~/.cache/enfugue/lora")
        if path.startswith("~"):
            path = os.path.expanduser(path)
        path = os.path.realpath(path)
        check_make_directory(path)
        return path

    @property
    def engine_lycoris_dir(self) -> str:
        """
        Gets where lycoris are downloaded in.
        """
        path = self.configuration.get("enfugue.engine.lycoris", "~/.cache/enfugue/lycoris")
        if path.startswith("~"):
            path = os.path.expanduser(path)
        path = os.path.realpath(path)
        check_make_directory(path)
        return path

    @property
    def engine_inversion_dir(self) -> str:
        """
        Gets where inversion are downloaded to.
        """
        path = self.configuration.get("enfugue.engine.inversion", "~/.cache/enfugue/inversion")
        if path.startswith("~"):
            path = os.path.expanduser(path)
        path = os.path.realpath(path)
        check_make_directory(path)
        return path

    @property
    def engine_tensorrt_dir(self) -> str:
        """
        Gets where TensorRT engines are built.
        """
        path = self.configuration.get("enfugue.engine.tensorrt", "~/.cache/enfugue/tensorrt")
        if path.startswith("~"):
            path = os.path.expanduser(path)
        path = os.path.realpath(path)
        check_make_directory(path)
        return path

    @property
    def model_tensorrt_dir(self) -> str:
        """
        Gets where tensorrt engines will be built per model.
        """
        path = os.path.join(self.engine_tensorrt_dir, self.model_name)
        check_make_directory(path)
        return path

    @property
    def refiner_tensorrt_dir(self) -> str:
        """
        Gets where tensorrt engines will be built per refiner.
        """
        if not self.refiner_name:
            raise ValueError("No refiner set")
        path = os.path.join(self.engine_tensorrt_dir, self.refiner_name)
        check_make_directory(path)
        return path

    @property
    def inpainter_tensorrt_dir(self) -> str:
        """
        Gets where tensorrt engines will be built per inpainter.
        """
        if not self.inpainter_name:
            raise ValueError("No inpainter set")
        path = os.path.join(self.engine_tensorrt_dir, self.inpainter_name)
        check_make_directory(path)
        return path

    @property
    def animator_tensorrt_dir(self) -> str:
        """
        Gets where tensorrt engines will be built per animator.
        """
        if not self.animator_name:
            raise ValueError("No animator set")
        path = os.path.join(self.engine_tensorrt_dir, self.animator_name)
        check_make_directory(path)
        return path

    @property
    def engine_diffusers_dir(self) -> str:
        """
        Gets where diffusers caches are saved.
        """
        path = self.configuration.get("enfugue.engine.diffusers", "~/.cache/enfugue/diffusers")
        if path.startswith("~"):
            path = os.path.expanduser(path)
        path = os.path.realpath(path)
        check_make_directory(path)
        return path

    @property
    def model_diffusers_dir(self) -> str:
        """
        Gets where the diffusers cache will be for the current model.
        """
        path = os.path.join(self.engine_diffusers_dir, self.model_name)
        check_make_directory(path)
        return path

    @property
    def refiner_diffusers_dir(self) -> str:
        """
        Gets where the diffusers cache will be for the current refiner.
        """
        if not self.refiner_name:
            raise ValueError("No refiner set")
        path = os.path.join(self.engine_diffusers_dir, self.refiner_name)
        check_make_directory(path)
        return path

    @property
    def inpainter_diffusers_dir(self) -> str:
        """
        Gets where the diffusers cache will be for the current inpainter.
        """
        if not self.inpainter_name:
            raise ValueError("No inpainter set")
        path = os.path.join(self.engine_diffusers_dir, self.inpainter_name)
        check_make_directory(path)
        return path

    @property
    def animator_diffusers_dir(self) -> str:
        """
        Gets where the diffusers cache will be for the current animator.
        """
        if not self.animator_name:
            raise ValueError("No animator set")
        path = os.path.join(self.engine_diffusers_dir, self.animator_name)
        check_make_directory(path)
        return path

    @property
    def engine_onnx_dir(self) -> str:
        """
        Gets where ONNX models are built (when using DirectML)
        """
        path = self.configuration.get("enfugue.engine.onnx", "~/.cache/enfugue/onnx")
        if path.startswith("~"):
            path = os.path.expanduser(path)
        path = os.path.realpath(path)
        check_make_directory(path)
        return path

    @property
    def model_onnx_dir(self) -> str:
        """
        Gets where the onnx cache will be for the current model.
        """
        path = os.path.join(self.engine_onnx_dir, self.model_name)
        check_make_directory(path)
        return path

    @property
    def refiner_onnx_dir(self) -> str:
        """
        Gets where the onnx cache will be for the current refiner.
        """
        if not self.refiner_name:
            raise ValueError("No refiner set")
        path = os.path.join(self.engine_onnx_dir, self.refiner_name)
        check_make_directory(path)
        return path

    @property
    def inpainter_onnx_dir(self) -> str:
        """
        Gets where the onnx cache will be for the current inpainter.
        """
        if not self.inpainter_name:
            raise ValueError("No inpainter set")
        path = os.path.join(self.engine_onnx_dir, self.inpainter_name)
        check_make_directory(path)
        return path

    @property
    def animator_onnx_dir(self) -> str:
        """
        Gets where the onnx cache will be for the current animator.
        """
        if not self.animator_name:
            raise ValueError("No animator set")
        path = os.path.join(self.engine_onnx_dir, self.animator_name)
        check_make_directory(path)
        return path

    @staticmethod
    def get_clip_key(
        size: int, lora: List[Tuple[str, float]], lycoris: List[Tuple[str, float]], inversion: List[str], **kwargs: Any
    ) -> str:
        """
        Uses hashlib to generate the unique key for the CLIP engine.
        CLIP must be rebuilt for each:
            1. Model
            2. Dimension
            3. LoRA
            4. LyCORIS
            5. Textual Inversion
        """
        return md5(
            "-".join(
                [
                    str(size),
                    ":".join(
                        "=".join([str(part) for part in lora_weight])
                        for lora_weight in sorted(lora, key=lambda lora_part: lora_part[0])
                    ),
                    ":".join(
                        "=".join([str(part) for part in lycoris_weight])
                        for lycoris_weight in sorted(lycoris, key=lambda lycoris_part: lycoris_part[0])
                    ),
                    ":".join(sorted(inversion)),
                ]
            ).encode("utf-8")
        ).hexdigest()

    @property
    def model_clip_key(self) -> str:
        """
        Gets the CLIP key for the current configuration.
        """
        return DiffusionPipelineManager.get_clip_key(
            size=self.size,
            lora=self.lora_names_weights,
            lycoris=self.lycoris_names_weights,
            inversion=self.inversion_names,
        )

    @property
    def model_tensorrt_clip_dir(self) -> str:
        """
        Gets where the tensorrt CLIP engine will be stored.
        """
        path = os.path.join(self.model_tensorrt_dir, "clip", self.model_clip_key)
        check_make_directory(path)
        metadata_path = os.path.join(path, "metadata.json")
        if not os.path.exists(metadata_path):
            self.write_model_metadata(metadata_path)
        return path

    @property
    def model_onnx_clip_dir(self) -> str:
        """
        Gets where the onnx CLIP engine will be stored.
        """
        path = os.path.join(self.model_onnx_dir, "clip", self.model_clip_key)
        check_make_directory(path)
        metadata_path = os.path.join(path, "metadata.json")
        if not os.path.exists(metadata_path):
            self.write_model_metadata(metadata_path)
        return path

    @property
    def refiner_clip_key(self) -> str:
        """
        Gets the CLIP key for the current configuration.
        """
        return DiffusionPipelineManager.get_clip_key(
            size=self.refiner_size,
            lora=[],
            lycoris=[],
            inversion=[]
        )

    @property
    def refiner_tensorrt_clip_dir(self) -> str:
        """
        Gets where the tensorrt CLIP engine will be stored.
        """
        path = os.path.join(self.refiner_tensorrt_dir, "clip", self.refiner_clip_key)
        check_make_directory(path)
        metadata_path = os.path.join(path, "metadata.json")
        if not os.path.exists(metadata_path):
            self.write_model_metadata(metadata_path)
        return path

    @property
    def refiner_onnx_clip_dir(self) -> str:
        """
        Gets where the onnx CLIP engine will be stored.
        """
        path = os.path.join(self.refiner_onnx_dir, "clip", self.refiner_clip_key)
        check_make_directory(path)
        metadata_path = os.path.join(path, "metadata.json")
        if not os.path.exists(metadata_path):
            self.write_model_metadata(metadata_path)
        return path

    @property
    def inpainter_clip_key(self) -> str:
        """
        Gets the CLIP key for the current configuration.
        """
        return DiffusionPipelineManager.get_clip_key(
            size=self.inpainter_size,
            lora=[],
            lycoris=[],
            inversion=[]
        )

    @property
    def inpainter_tensorrt_clip_dir(self) -> str:
        """
        Gets where the tensorrt CLIP engine will be stored.
        """
        path = os.path.join(self.inpainter_tensorrt_dir, "clip", self.inpainter_clip_key)
        check_make_directory(path)
        metadata_path = os.path.join(path, "metadata.json")
        if not os.path.exists(metadata_path):
            self.write_model_metadata(metadata_path)
        return path

    @property
    def inpainter_onnx_clip_dir(self) -> str:
        """
        Gets where the onnx CLIP engine will be stored.
        """
        path = os.path.join(self.inpainter_onnx_dir, "clip", self.inpainter_clip_key)
        check_make_directory(path)
        metadata_path = os.path.join(path, "metadata.json")
        if not os.path.exists(metadata_path):
            self.write_model_metadata(metadata_path)
        return path

    @property
    def animator_clip_key(self) -> str:
        """
        Gets the CLIP key for the current configuration.
        """
        return DiffusionPipelineManager.get_clip_key(
            size=self.animator_size,
            lora=[],
            lycoris=[],
            inversion=[]
        )

    @property
    def animator_tensorrt_clip_dir(self) -> str:
        """
        Gets where the tensorrt CLIP engine will be stored.
        """
        path = os.path.join(self.animator_tensorrt_dir, "clip", self.animator_clip_key)
        check_make_directory(path)
        metadata_path = os.path.join(path, "metadata.json")
        if not os.path.exists(metadata_path):
            self.write_model_metadata(metadata_path)
        return path

    @property
    def animator_onnx_clip_dir(self) -> str:
        """
        Gets where the onnx CLIP engine will be stored.
        """
        path = os.path.join(self.animator_onnx_dir, "clip", self.animator_clip_key)
        check_make_directory(path)
        metadata_path = os.path.join(path, "metadata.json")
        if not os.path.exists(metadata_path):
            self.write_model_metadata(metadata_path)
        return path

    @staticmethod
    def get_unet_key(
        size: int,
        lora: List[Tuple[str, float]],
        lycoris: List[Tuple[str, float]],
        inversion: List[str],
        **kwargs: Any,
    ) -> str:
        """
        Uses hashlib to generate the unique key for the UNET engine.
        UNET must be rebuilt for each:
            1. Model
            2. Dimension
            3. LoRA
            4. LyCORIS
            5. Textual Inversion
        """
        return md5(
            "-".join(
                [
                    str(size),
                    ":".join(
                        "=".join([str(part) for part in lora_weight])
                        for lora_weight in sorted(lora, key=lambda lora_part: lora_part[0])
                    ),
                    ":".join(
                        "=".join([str(part) for part in lycoris_weight])
                        for lycoris_weight in sorted(lycoris, key=lambda lycoris_part: lycoris_part[0])
                    ),
                    ":".join(sorted(inversion)),
                ]
            ).encode("utf-8")
        ).hexdigest()

    @property
    def model_unet_key(self) -> str:
        """
        Gets the UNET key for the current configuration.
        """
        return DiffusionPipelineManager.get_unet_key(
            size=self.size,
            lora=self.lora_names_weights,
            lycoris=self.lycoris_names_weights,
            inversion=self.inversion_names,
        )

    @property
    def model_tensorrt_unet_dir(self) -> str:
        """
        Gets where the tensorrt UNET engine will be stored.
        """
        path = os.path.join(self.model_tensorrt_dir, "unet", self.model_unet_key)
        check_make_directory(path)
        metadata_path = os.path.join(path, "metadata.json")
        if not os.path.exists(metadata_path):
            self.write_model_metadata(metadata_path)
        return path

    @property
    def model_onnx_unet_dir(self) -> str:
        """
        Gets where the onnx UNET engine will be stored.
        """
        path = os.path.join(self.model_onnx_dir, "unet", self.model_unet_key)
        check_make_directory(path)
        metadata_path = os.path.join(path, "metadata.json")
        if not os.path.exists(metadata_path):
            self.write_model_metadata(metadata_path)
        return path

    @property
    def refiner_unet_key(self) -> str:
        """
        Gets the UNET key for the current configuration.
        """
        return DiffusionPipelineManager.get_unet_key(
            size=self.refiner_size,
            lora=[],
            lycoris=[],
            inversion=[]
        )

    @property
    def refiner_tensorrt_unet_dir(self) -> str:
        """
        Gets where the tensorrt UNET engine will be stored for the refiner.
        """
        path = os.path.join(self.refiner_tensorrt_dir, "unet", self.refiner_unet_key)
        check_make_directory(path)
        metadata_path = os.path.join(path, "metadata.json")
        if not os.path.exists(metadata_path):
            self.write_model_metadata(metadata_path)
        return path

    @property
    def refiner_onnx_unet_dir(self) -> str:
        """
        Gets where the onnx UNET engine will be stored for the refiner.
        """
        path = os.path.join(self.refiner_onnx_dir, "unet", self.refiner_unet_key)
        check_make_directory(path)
        metadata_path = os.path.join(path, "metadata.json")
        if not os.path.exists(metadata_path):
            self.write_model_metadata(metadata_path)
        return path

    @property
    def inpainter_unet_key(self) -> str:
        """
        Gets the UNET key for the current configuration.
        """
        return DiffusionPipelineManager.get_unet_key(
            size=self.inpainter_size,
            lora=[],
            lycoris=[],
            inversion=[]
        )

    @property
    def inpainter_tensorrt_unet_dir(self) -> str:
        """
        Gets where the tensorrt UNET engine will be stored for the inpainter.
        """
        path = os.path.join(self.inpainter_tensorrt_dir, "unet", self.inpainter_unet_key)
        check_make_directory(path)
        metadata_path = os.path.join(path, "metadata.json")
        if not os.path.exists(metadata_path):
            self.write_model_metadata(metadata_path)
        return path

    @property
    def inpainter_onnx_unet_dir(self) -> str:
        """
        Gets where the onnx UNET engine will be stored for the inpainter.
        """
        path = os.path.join(self.inpainter_onnx_dir, "unet", self.inpainter_unet_key)
        check_make_directory(path)
        metadata_path = os.path.join(path, "metadata.json")
        if not os.path.exists(metadata_path):
            self.write_model_metadata(metadata_path)
        return path

    @property
    def animator_unet_key(self) -> str:
        """
        Gets the UNET key for the current configuration.
        """
        return DiffusionPipelineManager.get_unet_key(
            size=self.animator_size,
            lora=[],
            lycoris=[],
            inversion=[]
        )

    @property
    def animator_tensorrt_unet_dir(self) -> str:
        """
        Gets where the tensorrt UNET engine will be stored for the animator.
        """
        path = os.path.join(self.animator_tensorrt_dir, "unet", self.animator_unet_key)
        check_make_directory(path)
        metadata_path = os.path.join(path, "metadata.json")
        if not os.path.exists(metadata_path):
            self.write_model_metadata(metadata_path)
        return path

    @property
    def animator_onnx_unet_dir(self) -> str:
        """
        Gets where the onnx UNET engine will be stored for the animator.
        """
        path = os.path.join(self.animator_onnx_dir, "unet", self.animator_unet_key)
        check_make_directory(path)
        metadata_path = os.path.join(path, "metadata.json")
        if not os.path.exists(metadata_path):
            self.write_model_metadata(metadata_path)
        return path

    @staticmethod
    def get_controlled_unet_key(
        size: int,
        lora: List[Tuple[str, float]],
        lycoris: List[Tuple[str, float]],
        inversion: List[str],
        **kwargs: Any,
    ) -> str:
        """
        Uses hashlib to generate the unique key for the UNET engine with controlnet blocks.
        ControlledUNET must be rebuilt for each:
            1. Model
            2. Dimension
            3. LoRA
            4. LyCORIS
            5. Textual Inversion
        """
        return md5(
            "-".join(
                [
                    str(size),
                    ":".join(
                        "=".join([str(part) for part in lora_weight])
                        for lora_weight in sorted(lora, key=lambda lora_part: lora_part[0])
                    ),
                    ":".join(
                        "=".join([str(part) for part in lycoris_weight])
                        for lycoris_weight in sorted(lycoris, key=lambda lycoris_part: lycoris_part[0])
                    ),
                    ":".join(sorted(inversion)),
                ]
            ).encode("utf-8")
        ).hexdigest()

    @property
    def model_controlled_unet_key(self) -> str:
        """
        Gets the UNET key for the current configuration.
        """
        return DiffusionPipelineManager.get_controlled_unet_key(
            size=self.size,
            lora=self.lora_names_weights,
            lycoris=self.lycoris_names_weights,
            inversion=self.inversion_names,
        )

    @property
    def model_tensorrt_controlled_unet_dir(self) -> str:
        """
        Gets where the tensorrt Controlled UNet engine will be stored.
        """
        path = os.path.join(self.model_tensorrt_dir, "controlledunet", self.model_controlled_unet_key)
        check_make_directory(path)
        metadata_path = os.path.join(path, "metadata.json")
        if not os.path.exists(metadata_path):
            self.write_model_metadata(metadata_path)
        return path

    @property
    def model_onnx_controlled_unet_dir(self) -> str:
        """
        Gets where the onnx Controlled UNet engine will be stored.
        """
        path = os.path.join(self.model_onnx_dir, "controlledunet", self.model_controlled_unet_key)
        check_make_directory(path)
        metadata_path = os.path.join(path, "metadata.json")
        if not os.path.exists(metadata_path):
            self.write_model_metadata(metadata_path)
        return path

    @property
    def refiner_controlled_unet_key(self) -> str:
        """
        Gets the UNET key for the current configuration.
        """
        return DiffusionPipelineManager.get_controlled_unet_key(
            size=self.refiner_size,
            lora=[],
            lycoris=[],
            inversion=[]
        )

    @property
    def refiner_tensorrt_controlled_unet_dir(self) -> str:
        """
        Gets where the tensorrt Controlled UNet engine will be stored for the refiner.
        TODO: determine if this should exist.
        """
        path = os.path.join(self.refiner_tensorrt_dir, "controlledunet", self.refiner_controlled_unet_key)
        check_make_directory(path)
        metadata_path = os.path.join(path, "metadata.json")
        if not os.path.exists(metadata_path):
            self.write_model_metadata(metadata_path)
        return path

    @property
    def refiner_onnx_controlled_unet_dir(self) -> str:
        """
        Gets where the onnx Controlled UNet engine will be stored for the refiner.
        TODO: determine if this should exist.
        """
        path = os.path.join(self.refiner_onnx_dir, "controlledunet", self.refiner_controlled_unet_key)
        check_make_directory(path)
        metadata_path = os.path.join(path, "metadata.json")
        if not os.path.exists(metadata_path):
            self.write_model_metadata(metadata_path)
        return path

    @property
    def inpainter_controlled_unet_key(self) -> str:
        """
        Gets the UNET key for the current configuration.
        """
        return DiffusionPipelineManager.get_controlled_unet_key(
            size=self.inpainter_size,
            lora=[],
            lycoris=[],
            inversion=[]
        )

    @property
    def inpainter_tensorrt_controlled_unet_dir(self) -> str:
        """
        Gets where the tensorrt Controlled UNet engine will be stored for the inpainter.
        TODO: determine if this should exist.
        """
        path = os.path.join(self.inpainter_tensorrt_dir, "controlledunet", self.inpainter_controlled_unet_key)
        check_make_directory(path)
        metadata_path = os.path.join(path, "metadata.json")
        if not os.path.exists(metadata_path):
            self.write_model_metadata(metadata_path)
        return path

    @property
    def inpainter_onnx_controlled_unet_dir(self) -> str:
        """
        Gets where the onnx Controlled UNet engine will be stored for the inpainter.
        TODO: determine if this should exist.
        """
        path = os.path.join(self.inpainter_onnx_dir, "controlledunet", self.inpainter_controlled_unet_key)
        check_make_directory(path)
        metadata_path = os.path.join(path, "metadata.json")
        if not os.path.exists(metadata_path):
            self.write_model_metadata(metadata_path)
        return path

    @property
    def animator_controlled_unet_key(self) -> str:
        """
        Gets the UNET key for the current configuration.
        """
        return DiffusionPipelineManager.get_controlled_unet_key(
            size=self.animator_size,
            lora=[],
            lycoris=[],
            inversion=[]
        )

    @property
    def animator_tensorrt_controlled_unet_dir(self) -> str:
        """
        Gets where the tensorrt Controlled UNet engine will be stored for the animator.
        TODO: determine if this should exist.
        """
        path = os.path.join(self.animator_tensorrt_dir, "controlledunet", self.animator_controlled_unet_key)
        check_make_directory(path)
        metadata_path = os.path.join(path, "metadata.json")
        if not os.path.exists(metadata_path):
            self.write_model_metadata(metadata_path)
        return path

    @property
    def animator_onnx_controlled_unet_dir(self) -> str:
        """
        Gets where the onnx Controlled UNet engine will be stored for the animator.
        TODO: determine if this should exist.
        """
        path = os.path.join(self.animator_onnx_dir, "controlledunet", self.animator_controlled_unet_key)
        check_make_directory(path)
        metadata_path = os.path.join(path, "metadata.json")
        if not os.path.exists(metadata_path):
            self.write_model_metadata(metadata_path)
        return path

    @staticmethod
    def get_vae_key(size: int, **kwargs: Any) -> str:
        """
        Uses hashlib to generate the unique key for the VAE engine.
        VAE must be rebuilt for each:
            1. Model
            2. Dimension
        """
        return md5(str(size).encode("utf-8")).hexdigest()

    @property
    def model_vae_key(self) -> str:
        """
        Gets the UNET key for the current configuration.
        """
        return DiffusionPipelineManager.get_vae_key(size=self.size)

    @property
    def model_tensorrt_vae_dir(self) -> str:
        """
        Gets where the tensorrt VAE engine will be stored.
        """
        path = os.path.join(self.model_tensorrt_dir, "vae", self.model_vae_key)
        check_make_directory(path)
        metadata_path = os.path.join(path, "metadata.json")
        if not os.path.exists(metadata_path):
            self.write_model_metadata(metadata_path)
        return path

    @property
    def model_onnx_vae_dir(self) -> str:
        """
        Gets where the onnx VAE engine will be stored.
        """
        path = os.path.join(self.model_onnx_dir, "vae", self.model_vae_key)
        check_make_directory(path)
        metadata_path = os.path.join(path, "metadata.json")
        if not os.path.exists(metadata_path):
            self.write_model_metadata(metadata_path)
        return path

    @property
    def refiner_vae_key(self) -> str:
        """
        Gets the UNET key for the current configuration.
        """
        return DiffusionPipelineManager.get_vae_key(size=self.refiner_size)

    @property
    def refiner_tensorrt_vae_dir(self) -> str:
        """
        Gets where the tensorrt VAE engine will be stored for the refiner.
        """
        path = os.path.join(self.refiner_tensorrt_dir, "vae", self.refiner_vae_key)
        check_make_directory(path)
        metadata_path = os.path.join(path, "metadata.json")
        if not os.path.exists(metadata_path):
            self.write_model_metadata(metadata_path)
        return path

    @property
    def refiner_onnx_vae_dir(self) -> str:
        """
        Gets where the onnx VAE engine will be stored for the refiner.
        """
        path = os.path.join(self.refiner_onnx_dir, "vae", self.refiner_vae_key)
        check_make_directory(path)
        metadata_path = os.path.join(path, "metadata.json")
        if not os.path.exists(metadata_path):
            self.write_model_metadata(metadata_path)
        return path

    @property
    def inpainter_vae_key(self) -> str:
        """
        Gets the UNET key for the current configuration.
        """
        return DiffusionPipelineManager.get_vae_key(size=self.inpainter_size)

    @property
    def inpainter_tensorrt_vae_dir(self) -> str:
        """
        Gets where the tensorrt VAE engine will be stored for the inpainter.
        """
        path = os.path.join(self.inpainter_tensorrt_dir, "vae", self.inpainter_vae_key)
        check_make_directory(path)
        metadata_path = os.path.join(path, "metadata.json")
        if not os.path.exists(metadata_path):
            self.write_model_metadata(metadata_path)
        return path

    @property
    def inpainter_onnx_vae_dir(self) -> str:
        """
        Gets where the onnx VAE engine will be stored for the inpainter.
        """
        path = os.path.join(self.inpainter_onnx_dir, "vae", self.inpainter_vae_key)
        check_make_directory(path)
        metadata_path = os.path.join(path, "metadata.json")
        if not os.path.exists(metadata_path):
            self.write_model_metadata(metadata_path)
        return path

    @property
    def animator_vae_key(self) -> str:
        """
        Gets the UNET key for the current configuration.
        """
        return DiffusionPipelineManager.get_vae_key(size=self.animator_size)

    @property
    def animator_tensorrt_vae_dir(self) -> str:
        """
        Gets where the tensorrt VAE engine will be stored for the animator.
        """
        path = os.path.join(self.animator_tensorrt_dir, "vae", self.animator_vae_key)
        check_make_directory(path)
        metadata_path = os.path.join(path, "metadata.json")
        if not os.path.exists(metadata_path):
            self.write_model_metadata(metadata_path)
        return path

    @property
    def animator_onnx_vae_dir(self) -> str:
        """
        Gets where the onnx VAE engine will be stored for the animator.
        """
        path = os.path.join(self.animator_onnx_dir, "vae", self.animator_vae_key)
        check_make_directory(path)
        metadata_path = os.path.join(path, "metadata.json")
        if not os.path.exists(metadata_path):
            self.write_model_metadata(metadata_path)
        return path

    @property
    def tensorrt_is_supported(self) -> bool:
        """
        Tries to import tensorrt to see if it's supported.
        """
        if not hasattr(self, "_tensorrt_is_supported"):
            try:
                import tensorrt

                tensorrt.__version__  # quiet importchecker
                self._tensorrt_is_supported = True
            except Exception as ex:
                logger.info("TensorRT is disabled.")
                logger.debug("{0}: {1}".format(type(ex).__name__, ex))
                self._tensorrt_is_supported = False
        return self._tensorrt_is_supported

    @property
    def tensorrt_is_enabled(self) -> bool:
        """
        By default this is always enabled. This is independent from supported/ready.
        """
        if not hasattr(self, "_tensorrt_enabled"):
            self._tensorrt_enabled = True
        return self._tensorrt_enabled

    @tensorrt_is_enabled.setter
    def tensorrt_is_enabled(self, new_enabled: bool) -> None:
        """
        Disables or enables TensorRT.
        """
        if new_enabled != self.tensorrt_is_enabled and self.tensorrt_is_ready:
            self.unload_pipeline("TensorRT enabled or disabled")
        if new_enabled != self.tensorrt_is_enabled and self.inpainter_tensorrt_is_ready:
            self.unload_inpainter("TensorRT enabled or disabled")
        if new_enabled != self.tensorrt_is_enabled and self.animator_tensorrt_is_ready:
            self.unload_animator("TensorRT enabled or disabled")
        if new_enabled != self.tensorrt_is_enabled and self.refiner_tensorrt_is_ready:
            self.unload_refiner("TensorRT enabled or disabled")
        self._tensorrt_enabled = new_enabled

    @property
    def tensorrt_is_ready(self) -> bool:
        """
        Checks to determine if Tensor RT is ready based on the existence of engines.
        """
        if not self.tensorrt_is_supported:
            return False
        from enfugue.diffusion.rt.engine import Engine

        trt_ready = True
        if "vae" in self.TENSORRT_STAGES:
            trt_ready = trt_ready and os.path.exists(Engine.get_engine_path(self.model_tensorrt_vae_dir))
        if "clip" in self.TENSORRT_STAGES:
            trt_ready = trt_ready and os.path.exists(Engine.get_engine_path(self.model_tensorrt_clip_dir))
        if self.controlnets or self.TENSORRT_ALWAYS_USE_CONTROLLED_UNET:
            if "unet" in self.TENSORRT_STAGES:
                trt_ready = trt_ready and os.path.exists(
                    Engine.get_engine_path(self.model_tensorrt_controlled_unet_dir)
                )
        elif "unet" in self.TENSORRT_STAGES:
            trt_ready = trt_ready and os.path.exists(Engine.get_engine_path(self.model_tensorrt_unet_dir))
        return trt_ready

    @property
    def refiner_tensorrt_is_ready(self) -> bool:
        """
        Checks to determine if Tensor RT is ready based on the existence of engines for the refiner
        """
        if not self.tensorrt_is_supported:
            return False
        if self.refiner is None:
            return False
        from enfugue.diffusion.rt.engine import Engine

        trt_ready = True
        if "vae" in self.TENSORRT_STAGES:
            trt_ready = trt_ready and os.path.exists(Engine.get_engine_path(self.refiner_tensorrt_vae_dir))
        if "clip" in self.TENSORRT_STAGES:
            trt_ready = trt_ready and os.path.exists(Engine.get_engine_path(self.refiner_tensorrt_clip_dir))
        if self.refiner_controlnets or self.TENSORRT_ALWAYS_USE_CONTROLLED_UNET:
            if "unet" in self.TENSORRT_STAGES:
                trt_ready = trt_ready and os.path.exists(
                    Engine.get_engine_path(self.refiner_tensorrt_controlled_unet_dir)
                )
        elif "unet" in self.TENSORRT_STAGES:
            trt_ready = trt_ready and os.path.exists(Engine.get_engine_path(self.refiner_tensorrt_unet_dir))
        return trt_ready

    @property
    def inpainter_tensorrt_is_ready(self) -> bool:
        """
        Checks to determine if Tensor RT is ready based on the existence of engines for the inpainter
        """
        if not self.tensorrt_is_supported:
            return False
        if self.inpainter is None:
            return False
        from enfugue.diffusion.rt.engine import Engine

        trt_ready = True
        if "vae" in self.TENSORRT_STAGES:
            trt_ready = trt_ready and os.path.exists(Engine.get_engine_path(self.inpainter_tensorrt_vae_dir))
        if "clip" in self.TENSORRT_STAGES:
            trt_ready = trt_ready and os.path.exists(Engine.get_engine_path(self.inpainter_tensorrt_clip_dir))
        if self.inpainter_controlnets or self.TENSORRT_ALWAYS_USE_CONTROLLED_UNET:
            if "unet" in self.TENSORRT_STAGES:
                trt_ready = trt_ready and os.path.exists(
                    Engine.get_engine_path(self.inpainter_tensorrt_controlled_unet_dir)
                )
        elif "unet" in self.TENSORRT_STAGES:
            trt_ready = trt_ready and os.path.exists(Engine.get_engine_path(self.inpainter_tensorrt_unet_dir))
        return trt_ready

    @property
    def animator_tensorrt_is_ready(self) -> bool:
        """
        Checks to determine if Tensor RT is ready based on the existence of engines for the animator
        """
        if not self.tensorrt_is_supported:
            return False
        if self.animator is None:
            return False
        from enfugue.diffusion.rt.engine import Engine

        trt_ready = True
        if "vae" in self.TENSORRT_STAGES:
            trt_ready = trt_ready and os.path.exists(Engine.get_engine_path(self.animator_tensorrt_vae_dir))
        if "clip" in self.TENSORRT_STAGES:
            trt_ready = trt_ready and os.path.exists(Engine.get_engine_path(self.animator_tensorrt_clip_dir))
        if self.animator_controlnets or self.TENSORRT_ALWAYS_USE_CONTROLLED_UNET:
            if "unet" in self.TENSORRT_STAGES:
                trt_ready = trt_ready and os.path.exists(
                    Engine.get_engine_path(self.animator_tensorrt_controlled_unet_dir)
                )
        elif "unet" in self.TENSORRT_STAGES:
            trt_ready = trt_ready and os.path.exists(Engine.get_engine_path(self.animator_tensorrt_unet_dir))
        return trt_ready

    @property
    def build_tensorrt(self) -> bool:
        """
        Checks to see if TensorRT should be built based on configuration.
        """
        if not hasattr(self, "_build_tensorrt"):
            if not self.tensorrt_is_supported:
                self._build_tensorrt = False
            else:
                self._build_tensorrt = self.configuration.get("enfugue.tensorrt", False)
        return self._build_tensorrt

    @build_tensorrt.setter
    def build_tensorrt(self, new_build: bool) -> None:
        """
        Changes whether or not TensorRT engines should be built when absent
        """
        self._build_tensorrt = new_build
        if not self.tensorrt_is_ready and self.tensorrt_is_supported:
            self.unload_pipeline("preparing for TensorRT build")
        if not self.inpainter_tensorrt_is_ready and self.tensorrt_is_supported:
            self.unload_inpainter("preparing for TensorRT build")
        if not self.animator_tensorrt_is_ready and self.tensorrt_is_supported:
            self.unload_animator("preparing for TensorRT build")
        if not self.refiner_tensorrt_is_ready and self.tensorrt_is_supported:
            self.unload_refiner("preparing for TensorRT build")

    @property
    def use_tensorrt(self) -> bool:
        """
        Gets the ultimate decision on whether the tensorrt pipeline should be used.
        """
        return (self.tensorrt_is_ready or self.build_tensorrt) and self.tensorrt_is_enabled

    @property
    def refiner_use_tensorrt(self) -> bool:
        """
        Gets the ultimate decision on whether the tensorrt pipeline should be used for the refiner.
        """
        return (self.refiner_tensorrt_is_ready or self.build_tensorrt) and self.tensorrt_is_enabled

    @property
    def inpainter_use_tensorrt(self) -> bool:
        """
        Gets the ultimate decision on whether the tensorrt pipeline should be used for the inpainter.
        """
        return (self.inpainter_tensorrt_is_ready or self.build_tensorrt) and self.tensorrt_is_enabled

    @property
    def animator_use_tensorrt(self) -> bool:
        """
        Gets the ultimate decision on whether the tensorrt pipeline should be used for the animator.
        """
        return False
        # return (self.animator_tensorrt_is_ready or self.build_tensorrt) and self.tensorrt_is_enabled

    @property
    def use_directml(self) -> bool:
        """
        Determine if directml should be used
        """
        import torch
        from enfugue.diffusion.util import directml_available

        return not torch.cuda.is_available() and directml_available()

    @property
    def pipeline_switch_mode(self) -> Optional[PIPELINE_SWITCH_MODE_LITERAL]:
        """
        Defines how to switch to pipelines.
        """
        if not hasattr(self, "_pipeline_switch_mode"):
            self._pipeline_switch_mode = self.configuration.get("enfugue.pipeline.switch", "offload")
        return self._pipeline_switch_mode

    @pipeline_switch_mode.setter
    def pipeline_switch_mode(self, mode: Optional[PIPELINE_SWITCH_MODE_LITERAL]) -> None:
        """
        Changes how pipelines get switched.
        """
        self._pipeline_switch_mode = mode

    @property
    def create_inpainter(self) -> bool:
        """
        Defines how to switch to inpainting.
        """
        configured = self.configuration.get("enfugue.pipeline.inpainter", None)
        if configured is None:
            return not self.is_sdxl
        return configured

    @property
    def create_animator(self) -> bool:
        """
        Defines how to switch to inpainting.
        """
        configured = self.configuration.get("enfugue.pipeline.animator", None)
        if configured is None:
            return not self.is_sdxl
        return configured

    @property
    def refiner_strength(self) -> float:
        """
        Gets the denoising strength of the refiner
        """
        if not hasattr(self, "_refiner_strength"):
            self._refiner_strength = self.configuration.get("enfugue.refiner.strength", 0.3)
        return self._refiner_strength

    @refiner_strength.setter
    def refiner_strength(self, new_strength: float) -> None:
        """
        Sets the denoising strength of the refiner
        """
        self._refiner_strength = new_strength

    @property
    def refiner_start(self) -> float:
        """
        Gets where in the denoising phase we should switch to refining.
        """
        if not hasattr(self, "_refiner_strength"):
            self._refiner_start = self.configuration.get("enfugue.refiner.start", 0.85)
        return self._refiner_start

    @refiner_start.setter
    def refiner_start(self, new_refiner_start: float) -> None:
        """
        Sets where in the denoising phase we should switch to refining.
        """
        self._refiner_start = max(min(new_refiner_start, 1.0), 0.0)

    @property
    def refiner_guidance_scale(self) -> float:
        """
        Gets the guidance_ cale of the refiner
        """
        if not hasattr(self, "_refiner_guidance_scale"):
            self._refiner_guidance_scale = self.configuration.get("enfugue.refiner.guidance_scale", 5.0)
        return self._refiner_guidance_scale

    @refiner_guidance_scale.setter
    def refiner_guidance_scale(self, new_guidance_scale: float) -> None:
        """
        Sets the guidance scale of the refiner
        """
        self._refiner_guidance_scale = new_guidance_scale

    @property
    def refiner_aesthetic_score(self) -> float:
        """
        Gets the refiner_aesthetic score for the refiner
        """
        if not hasattr(self, "_refiner_aesthetic_score"):
            self._refiner_aesthetic_score = self.configuration.get("enfugue.refiner.refiner_aesthetic_score", 6.0)
        return self._refiner_aesthetic_score

    @refiner_aesthetic_score.setter
    def refiner_aesthetic_score(self, new_refiner_aesthetic_score: float) -> None:
        """
        Sets the refiner_aesthetic score for the refiner
        """
        self._refiner_aesthetic_score = new_refiner_aesthetic_score

    @property
    def refiner_negative_aesthetic_score(self) -> float:
        """
        Gets the negative refiner_aesthetic score for the refiner
        """
        if not hasattr(self, "_refiner_negative_aesthetic_score"):
            self._refiner_negative_aesthetic_score = self.configuration.get(
                "enfugue.refiner.refiner_negative_aesthetic_score", 2.5
            )
        return self._refiner_negative_aesthetic_score

    @refiner_negative_aesthetic_score.setter
    def refiner_negative_aesthetic_score(self, new_refiner_negative_aesthetic_score: float) -> None:
        """
        Sets the negative refiner_aesthetic score for the refiner
        """
        self._refiner_negative_aesthetic_score = new_refiner_negative_aesthetic_score

    @property
    def pipeline_class(self) -> Type:
        """
        Gets the pipeline class to use.
        """
        if self.use_tensorrt:
            from enfugue.diffusion.rt.pipeline import EnfugueTensorRTStableDiffusionPipeline

            return EnfugueTensorRTStableDiffusionPipeline
        else:
            from enfugue.diffusion.pipeline import EnfugueStableDiffusionPipeline

            return EnfugueStableDiffusionPipeline

    @property
    def refiner_pipeline_class(self) -> Type:
        """
        Gets the pipeline class to use.
        """
        if self.refiner_use_tensorrt:
            from enfugue.diffusion.rt.pipeline import EnfugueTensorRTStableDiffusionPipeline

            return EnfugueTensorRTStableDiffusionPipeline
        else:
            from enfugue.diffusion.pipeline import EnfugueStableDiffusionPipeline

            return EnfugueStableDiffusionPipeline

    @property
    def inpainter_pipeline_class(self) -> Type:
        """
        Gets the pipeline class to use.
        """
        if self.inpainter_use_tensorrt:
            from enfugue.diffusion.rt.pipeline import EnfugueTensorRTStableDiffusionPipeline

            return EnfugueTensorRTStableDiffusionPipeline
        else:
            from enfugue.diffusion.pipeline import EnfugueStableDiffusionPipeline

            return EnfugueStableDiffusionPipeline

    @property
    def animator_pipeline_class(self) -> Type:
        """
        Gets the pipeline class to use.
        """
        if self.animator_use_tensorrt:
            raise RuntimeError("No TensorRT animation pipeline exists yet.")
        else:
            from enfugue.diffusion.animate.pipeline import EnfugueAnimateStableDiffusionPipeline
            return EnfugueAnimateStableDiffusionPipeline

    def check_get_default_model(self, model: str) -> str:
        """
        Checks if a model is a default model, in which case the remote URL is returned
        to check if the resources has changed or needs to be downloaded
        """
        model_file = os.path.basename(model)
        if model_file == DEFAULT_MODEL_FILE:
            return DEFAULT_MODEL
        elif model_file == DEFAULT_INPAINTING_MODEL_FILE:
            return DEFAULT_INPAINTING_MODEL
        elif model_file == DEFAULT_SDXL_MODEL_FILE:
            return DEFAULT_SDXL_MODEL
        elif model_file == DEFAULT_SDXL_REFINER_FILE:
            return DEFAULT_SDXL_REFINER
        return model

    @property
    def model(self) -> str:
        """
        Gets the configured model.
        """
        if not hasattr(self, "_model"):
            self._model = self.configuration.get("enfugue.model", DEFAULT_MODEL)
        return self._model

    @model.setter
    def model(self, new_model: Optional[str]) -> None:
        """
        Sets a new model. Destroys the pipeline.
        """
        if new_model is None:
            model = self.configuration.get("enfugue.model", DEFAULT_MODEL)
        else:
            model = new_model
        model = self.check_get_default_model(model)
        if model.startswith("http"):
            model = self.check_download_model(self.engine_checkpoints_dir, model)
        elif not os.path.isabs(model):
            model = find_file_in_directory(self.engine_checkpoints_dir, model)
        if not model:
            raise ValueError(f"Cannot find model {new_model}")
        model_name, _ = os.path.splitext(os.path.basename(model))
        if self.model_name != model_name:
            self.unload_pipeline("model changing")
        self._model = model

    @property
    def model_name(self) -> str:
        """
        Gets just the basename of the model
        """
        return os.path.splitext(os.path.basename(self.model))[0]

    @property
    def has_refiner(self) -> bool:
        """
        Returns true if the refiner is set.
        """
        return self.refiner is not None

    @property
    def refiner(self) -> Optional[str]:
        """
        Gets the configured refiner.
        """
        if not hasattr(self, "_refiner"):
            self._refiner = self.configuration.get("enfugue.refiner", None)
        return self._refiner

    @refiner.setter
    def refiner(self, new_refiner: Optional[str]) -> None:
        """
        Sets a new refiner. Destroys the refiner pipelline.
        """
        if new_refiner is None:
            self._refiner = None
            return
        refiner = self.check_get_default_model(new_refiner)
        if refiner.startswith("http"):
            refiner = self.check_download_model(self.engine_checkpoints_dir, refiner)
        elif not os.path.isabs(refiner):
            refiner = find_file_in_directory(self.engine_checkpoints_dir, refiner) # type: ignore[assignment]
        if not refiner:
            raise ValueError(f"Cannot find refiner {new_refiner}")
        refiner_name, _ = os.path.splitext(os.path.basename(refiner))
        if self.refiner_name != refiner_name:
            self.unload_refiner("model changing")
        self._refiner = refiner

    @property
    def refiner_name(self) -> Optional[str]:
        """
        Gets just the basename of the refiner
        """
        if self.refiner is None:
            return None
        return os.path.splitext(os.path.basename(self.refiner))[0]

    @property
    def has_inpainter(self) -> bool:
        """
        Returns true if the inpainter is set.
        """
        return self.inpainter is not None or os.path.exists(self.default_inpainter_path)

    @property
    def inpainter(self) -> Optional[str]:
        """
        Gets the configured inpainter.
        """
        if not hasattr(self, "_inpainter"):
            self._inpainter = self.configuration.get("enfugue.inpainter", None)
        return self._inpainter

    @inpainter.setter
    def inpainter(self, new_inpainter: Optional[str]) -> None:
        """
        Sets a new inpainter. Destroys the inpainter pipelline.
        """
        if new_inpainter is None:
            self._inpainter = None
            return
        inpainter = self.check_get_default_model(new_inpainter)
        if inpainter.startswith("http"):
            inpainter = self.check_download_model(self.engine_checkpoints_dir, inpainter)
        elif not os.path.isabs(inpainter):
            inpainter = find_file_in_directory(self.engine_checkpoints_dir, inpainter) # type: ignore[assignment]
        if not inpainter:
            raise ValueError(f"Cannot find inpainter {new_inpainter}")
        inpainter_name, _ = os.path.splitext(os.path.basename(inpainter))
        if self.inpainter_name != inpainter_name:
            self.unload_inpainter("model changing")
        self._inpainter = inpainter

    @property
    def inpainter_name(self) -> Optional[str]:
        """
        Gets just the basename of the inpainter
        """
        if self.inpainter is None:
            return None
        return os.path.splitext(os.path.basename(self.inpainter))[0]
    
    @property
    def animator(self) -> Optional[str]:
        """
        Gets the configured animator.
        """
        if not hasattr(self, "_animator"):
            self._animator = self.configuration.get("enfugue.animator", None)
        return self._animator

    @animator.setter
    def animator(self, new_animator: Optional[str]) -> None:
        """
        Sets a new animator. Destroys the animator pipelline.
        """
        if new_animator is None:
            self._animator = None
            return
        animator = self.check_get_default_model(new_animator)
        if animator.startswith("http"):
            animator = self.check_download_checkpoint(animator)
        elif not os.path.isabs(animator):
            animator = find_file_in_directory(self.engine_checkpoints_dir, animator) # type: ignore[assignment]
        if not animator:
            raise ValueError(f"Cannot find animator {new_animator}")
        animator_name, _ = os.path.splitext(os.path.basename(animator))
        if self.animator_name != animator_name:
            self.unload_animator("model changing")
        self._animator = animator

    @property
    def animator_name(self) -> Optional[str]:
        """
        Gets just the basename of the animator
        """
        if self.animator is None:
            return None
        return os.path.splitext(os.path.basename(self.animator))[0]

    @property
    def has_animator(self) -> bool:
        """
        Returns true if the animator is set.
        """
        return self.animator is not None

    @property
    def dtype(self) -> torch.dtype:
        """
        Gets the default or configured torch data type
        """
        if not hasattr(self, "_torch_dtype"):
            import torch

            device_type = self.device.type

            if device_type == "cpu":
                logger.debug("Inferencing on cpu, must use dtype bfloat16")
                self._torch_dtype = torch.bfloat16
            elif device_type == "mps":
                logger.debug("Inferencing on mps, defaulting to dtype float16")
                self._torch_dtype = torch.float16
            elif device_type == "cuda" and torch.version.hip:
                logger.debug("Inferencing on rocm, must use dtype float32")  # type: ignore[unreachable]
                self._torch_dtype = torch.float
            else:
                configuration_dtype = self.configuration.get("enfugue.dtype", None)
                if configuration_dtype is None:
                    logger.debug(f"Inferencing on {device_type}, defaulting to dtype float16")
                    self._torch_dtype = torch.half
                else:
                    logger.debug(f"Inferencing on {device_type}, using configured dtype {configuration_dtype}")
                    if configuration_dtype == "float16" or configuration_dtype == "half":
                        self._torch_dtype = torch.half
                    elif (
                        configuration_dtype == "float32"
                        or configuration_dtype == "float"
                        or configuration_dtype == "full"
                    ):
                        self._torch_dtype = torch.float
                    else:
                        raise ConfigurationError(
                            f"dtype incorrectly configured, use 'float16/half' or 'float32/float/full', got '{configuration_dtype}'"
                        )
        return self._torch_dtype

    @dtype.setter
    def dtype(self, new_dtype: Union[str, torch.dtype]) -> None:
        """
        Sets the torch dtype.
        Deletes the pipeline if it's different from the previous one.
        """
        if self.device.type == "cpu":
            raise ValueError("CPU-based diffusion can only use bfloat")
        if new_dtype == "float16" or new_dtype == "half":
            new_dtype = torch.half
        elif new_dtype == "float32" or new_dtype == "float":
            new_dtype = torch.float
        else:
            raise ConfigurationError("dtype incorrectly configured, use 'float16/half' or 'float32/float'")

        if getattr(self, "_torch_dtype", new_dtype) != new_dtype:
            self.unload_pipeline("data type changing")
            self.unload_refiner("data type changing")
            self.unload_inpainter("data type changing")
            self.unload_animator("data type changing")

        self._torch_dtype = new_dtype

    @property
    def lora(self) -> List[Tuple[str, float]]:
        """
        Get LoRA added to the text encoder and UNet.
        """
        return getattr(self, "_lora", [])

    @lora.setter
    def lora(self, new_lora: Optional[Union[str, List[str], Tuple[str, float], List[Tuple[str, float]]]]) -> None:
        """
        Sets new LoRA. Destroys the pipeline.
        """
        if new_lora is None:
            if hasattr(self, "_lora") and len(self._lora) > 0:
                self.unload_pipeline("LoRA changing")
            self._lora: List[Tuple[str, float]] = []
            return

        lora: List[Tuple[str, float]] = []
        if isinstance(new_lora, list):
            for this_lora in new_lora:
                if isinstance(this_lora, list):
                    lora.append(tuple(this_lora))  # type: ignore[unreachable]
                elif isinstance(this_lora, tuple):
                    lora.append(this_lora)
                else:
                    lora.append((this_lora, 1))
        elif isinstance(new_lora, tuple):
            lora = [new_lora]
        else:
            lora = [(new_lora, 1)]

        for i, (model, weight) in enumerate(lora):
            if model.startswith("http"):
                model = self.check_download_model(self.engine_lora_dir, model)
            elif not os.path.isabs(model):
                model = find_file_in_directory(self.engine_lora_dir, model) # type: ignore[assignment]
            if not model:
                raise ValueError(f"Cannot find LoRA model {model}")
            lora[i] = (model, weight)

        if getattr(self, "_lora", []) != lora:
            self.unload_pipeline("LoRA changing")
            self._lora = lora

    @property
    def lora_names_weights(self) -> List[Tuple[str, float]]:
        """
        Gets the basenames of any LoRA present.
        """
        return [(os.path.splitext(os.path.basename(lora))[0], weight) for lora, weight in self.lora]

    @property
    def lycoris(self) -> List[Tuple[str, float]]:
        """
        Get lycoris added to the text encoder and UNet.
        """
        return getattr(self, "_lycoris", [])

    @lycoris.setter
    def lycoris(self, new_lycoris: Optional[Union[str, List[str], Tuple[str, float], List[Tuple[str, float]]]]) -> None:
        """
        Sets new lycoris. Destroys the pipeline.
        """
        if new_lycoris is None:
            if hasattr(self, "_lycoris") and len(self._lycoris) > 0:
                self.unload_pipeline("LyCORIS changing")
            self._lycoris: List[Tuple[str, float]] = []
            return

        lycoris: List[Tuple[str, float]] = []
        if isinstance(new_lycoris, list):
            for this_lycoris in new_lycoris:
                if isinstance(this_lycoris, list):
                    lycoris.append(tuple(this_lycoris))  # type: ignore[unreachable]
                elif isinstance(this_lycoris, tuple):
                    lycoris.append(this_lycoris)
                else:
                    lycoris.append((this_lycoris, 1))
        elif isinstance(new_lycoris, tuple):
            lycoris = [new_lycoris]
        else:
            lycoris = [(new_lycoris, 1)]

        for i, (model, weight) in enumerate(lycoris):
            if model.startswith("http"):
                model = self.check_download_model(self.engine_lycoris_dir, model)
            elif not os.path.isabs(model):
                model = find_file_in_directory(self.engine_lycoris_dir, model) # type: ignore[assignment]
            if not model:
                raise ValueError(f"Cannot find LyCORIS model {model}")
            lycoris[i] = (model, weight)

        if getattr(self, "_lycoris", []) != lycoris:
            self.unload_pipeline("LyCORIS changing")
            self._lycoris = lycoris

    @property
    def lycoris_names_weights(self) -> List[Tuple[str, float]]:
        """
        Gets the basenames of any lycoris present.
        """
        return [(os.path.splitext(os.path.basename(lycoris))[0], weight) for lycoris, weight in self.lycoris]

    @property
    def inversion(self) -> List[str]:
        """
        Get textual inversion added to the text encoder.
        """
        return getattr(self, "_inversion", [])

    @inversion.setter
    def inversion(self, new_inversion: Optional[Union[str, List[str]]]) -> None:
        """
        Sets new textual inversion. Destroys the pipeline.
        """
        if new_inversion is None:
            if hasattr(self, "_inversion") and len(self._inversion) > 0:
                self.unload_pipeline("Textual Inversions changing")
            self._inversion: List[str] = []
            return

        if not isinstance(new_inversion, list):
            new_inversion = [new_inversion]
        for i, model in enumerate(new_inversion):
            if model.startswith("http"):
                model = self.check_download_model(self.engine_inversion_dir, model)
            elif not os.path.isabs(model):
                model = find_file_in_directory(self.engine_inversion_dir, model) # type: ignore[assignment]
            if not model:
                raise ValueError(f"Cannot find inversion model {model}")
            new_inversion[i] = model
        if getattr(self, "_inversion", []) != new_inversion:
            self.unload_pipeline("Textual Inversions changing")
            self._inversion = new_inversion

    @property
    def inversion_names(self) -> List[str]:
        """
        Gets the basenames of any textual inversions present.
        """
        return [os.path.splitext(os.path.basename(inversion))[0] for inversion in self.inversion]

    @property
    def model_diffusers_cache_dir(self) -> Optional[str]:
        """
        Ggets where the diffusers cache directory is saved for this model, if there is any.
        """
        if os.path.exists(os.path.join(self.model_diffusers_dir, "model_index.json")):
            return self.model_diffusers_dir
        elif os.path.exists(os.path.join(self.model_tensorrt_dir, "model_index.json")):
            return self.model_tensorrt_dir
        return None

    @property
    def engine_cache_exists(self) -> bool:
        """
        Gets whether or not the diffusers cache exists.
        """
        return self.model_diffusers_cache_dir is not None

    @property
    def refiner_diffusers_cache_dir(self) -> Optional[str]:
        """
        Ggets where the diffusers cache directory is saved for this refiner, if there is any.
        """
        if os.path.exists(os.path.join(self.refiner_diffusers_dir, "model_index.json")):
            return self.refiner_diffusers_dir
        elif os.path.exists(os.path.join(self.refiner_tensorrt_dir, "model_index.json")):
            return self.refiner_tensorrt_dir
        return None

    @property
    def refiner_engine_cache_exists(self) -> bool:
        """
        Gets whether or not the diffusers cache exists.
        """
        return self.refiner_diffusers_cache_dir is not None

    @property
    def inpainter_diffusers_cache_dir(self) -> Optional[str]:
        """
        Ggets where the diffusers cache directory is saved for this inpainter, if there is any.
        """
        if os.path.exists(os.path.join(self.inpainter_diffusers_dir, "model_index.json")):
            return self.inpainter_diffusers_dir
        elif os.path.exists(os.path.join(self.inpainter_tensorrt_dir, "model_index.json")):
            return self.inpainter_tensorrt_dir
        return None

    @property
    def inpainter_engine_cache_exists(self) -> bool:
        """
        Gets whether or not the diffusers cache exists.
        """
        return self.inpainter_diffusers_cache_dir is not None

    @property
    def animator_diffusers_cache_dir(self) -> Optional[str]:
        """
        Ggets where the diffusers cache directory is saved for this animator, if there is any.
        """
        if os.path.exists(os.path.join(self.animator_diffusers_dir, "model_index.json")):
            return self.animator_diffusers_dir
        elif os.path.exists(os.path.join(self.animator_tensorrt_dir, "model_index.json")):
            return self.animator_tensorrt_dir
        return None

    @property
    def animator_engine_cache_exists(self) -> bool:
        """
        Gets whether or not the diffusers cache exists.
        """
        return self.animator_diffusers_cache_dir is not None

    def should_cache(self) -> bool:
        """
        Returns true if the model should always be cached.
        """
        configured = self.configuration.get("enfugue.pipeline.cache", None)
        if configured == "xl":
            return self.is_sdxl
        return configured in ["always", True]

    @property
    def should_cache_inpainter(self) -> bool:
        """
        Returns true if the inpainter model should always be cached.
        """
        configured = self.configuration.get("enfugue.pipeline.cache", None)
        if configured == "xl":
            return self.inpainter_is_sdxl
        return configured in ["always", True]

    @property
    def should_cache_animator(self) -> bool:
        """
        Returns true if the animator model should always be cached.
        """
        configured = self.configuration.get("enfugue.pipeline.cache", None)
        if configured == "xl":
            return self.animator_is_sdxl
        return configured in ["always", True]

    @property
    def should_cache_refiner(self) -> bool:
        """
        Returns true if the refiner model should always be cached.
        """
        configured = self.configuration.get("enfugue.pipeline.cache", None)
        if configured == "xl":
            return self.refiner_is_sdxl
        return configured in ["always", True]

    @property
    def is_sdxl(self) -> bool:
        """
        If the model is cached, we can know for sure by checking for sdxl-exclusive models.
        Otherwise, we guess by file name.
        """
        if getattr(self, "_pipeline", None) is not None:
            return self._pipeline.is_sdxl
        if self.model_diffusers_cache_dir is not None:
            return os.path.exists(os.path.join(self.model_diffusers_cache_dir, "text_encoder_2"))  # type: ignore[arg-type]
        return "xl" in self.model_name.lower()

    @property
    def refiner_is_sdxl(self) -> bool:
        """
        If the refiner model is cached, we can know for sure by checking for sdxl-exclusive models.
        Otherwise, we guess by file name.
        """
        if not self.refiner_name:
            return False
        if getattr(self, "_refiner_pipeline", None) is not None:
            return self._refiner_pipeline.is_sdxl
        if self.refiner_diffusers_cache_dir is not None:
            return os.path.exists(os.path.join(self.refiner_diffusers_cache_dir, "text_encoder_2"))  # type: ignore[arg-type]
        return "xl" in self.refiner_name.lower()

    @property
    def refiner_requires_aesthetic_score(self) -> bool:
        """
        If the refiner model is cached, check the model_index.json file for the requirement of an aesthetic score.
        Otherwise, we guess by file name.
        """
        if not self.refiner_name:
            return False
        if self.refiner_diffusers_cache_dir is not None:
            model_index = os.path.join(self.refiner_diffusers_cache_dir, "model_index.json")
            if os.path.exists(model_index):
                return load_json(model_index).get("requires_aesthetic_score", False)
        return "xl" in self.refiner_name.lower() and "refine" in self.refiner_name.lower()

    @property
    def inpainter_is_sdxl(self) -> bool:
        """
        If the inpainter model is cached, we can know for sure by checking for sdxl-exclusive models.
        Otherwise, we guess by file name.
        """
        if not self.inpainter_name:
            return False
        if getattr(self, "_inpainter_pipeline", None) is not None:
            return self._inpainter_pipeline.is_sdxl
        if self.inpainter_diffusers_cache_dir is not None:
            return os.path.exists(os.path.join(self.inpainter_diffusers_cache_dir, "text_encoder_2"))  # type: ignore[arg-type]
        return "xl" in self.inpainter_name.lower()

    @property
    def animator_is_sdxl(self) -> bool:
        """
        If the animator model is cached, we can know for sure by checking for sdxl-exclusive models.
        Otherwise, we guess by file name.
        """
        if not self.animator_name:
            return False
        if getattr(self, "_animator_pipeline", None) is not None:
            return self._animator_pipeline.is_sdxl
        if self.animator_diffusers_cache_dir is not None:
            return os.path.exists(os.path.join(self.animator_diffusers_cache_dir, "text_encoder_2"))  # type: ignore[arg-type]
        return "xl" in self.animator_name.lower()

    def check_create_engine_cache(self) -> None:
        """
        Converts a .ckpt file to the directory structure from diffusers
        """
        if not self.engine_cache_exists:
            from diffusers.pipelines.stable_diffusion.convert_from_ckpt import (
                download_from_original_stable_diffusion_ckpt,
            )

            _, ext = os.path.splitext(self.model)
            pipe = download_from_original_stable_diffusion_ckpt(
                self.model,
                from_safetensors=ext == ".safetensors",
            ).to(torch_dtype=self.dtype)
            pipe.save_pretrained(self.model_diffusers_dir)
            del pipe
            self.clear_memory()

    def check_create_refiner_engine_cache(self) -> None:
        """
        Converts a .safetensor file to diffusers cache
        """
        if not self.refiner_engine_cache_exists and self.refiner:
            from diffusers.pipelines.stable_diffusion.convert_from_ckpt import (
                download_from_original_stable_diffusion_ckpt,
            )

            _, ext = os.path.splitext(self.refiner)
            pipe = download_from_original_stable_diffusion_ckpt(
                self.refiner,
                from_safetensors=ext == ".safetensors",
            ).to(torch_dtype=self.dtype)
            pipe.save_pretrained(self.refiner_diffusers_dir)
            del pipe
            self.clear_memory()

    def check_create_inpainter_engine_cache(self) -> None:
        """
        Converts a .safetensor file to diffusers cache
        """
        if not self.inpainter_engine_cache_exists and self.inpainter:
            from diffusers.pipelines.stable_diffusion.convert_from_ckpt import (
                download_from_original_stable_diffusion_ckpt,
            )

            _, ext = os.path.splitext(self.inpainter)
            pipe = download_from_original_stable_diffusion_ckpt(
                self.inpainter,
                num_in_channels=9 if "inpaint" in self.inpainter.lower() else 4,
                from_safetensors=ext == ".safetensors"
            ).to(torch_dtype=self.dtype)
            pipe.save_pretrained(self.inpainter_diffusers_dir)
            del pipe
            self.clear_memory()

    def check_create_animator_engine_cache(self) -> None:
        """
        Converts a .safetensor file to diffusers cache
        """
        if not self.animator_engine_cache_exists and self.animator:
            from diffusers.pipelines.stable_diffusion.convert_from_ckpt import (
                download_from_original_stable_diffusion_ckpt,
            )

            _, ext = os.path.splitext(self.animator)
            pipe = download_from_original_stable_diffusion_ckpt(
                self.animator,
                num_in_channels=9 if "inpaint" in self.animator.lower() else 4,
                from_safetensors=ext == ".safetensors"
            ).to(torch_dtype=self.dtype)
            pipe.save_pretrained(self.animator_diffusers_dir)
            del pipe
            self.clear_memory()

    def swap_pipelines(self, to_gpu: EnfugueStableDiffusionPipeline, to_cpu: EnfugueStableDiffusionPipeline) -> None:
        """
        Swaps pipelines in and out of GPU.
        """
        modules_to_gpu = to_gpu.get_modules()
        modules_to_cpu = to_cpu.get_modules()
        modules = max(len(modules_to_gpu), len(modules_to_cpu))
        for i in range(modules):
            if i < len(modules_to_gpu):
                modules_to_gpu[i].to(self.device, dtype=self.dtype)
            if i < len(modules_to_cpu):
                modules_to_cpu[i].to(torch.device("cpu"), dtype=torch.float32)
            self.clear_memory()
    
    @property
    def pipeline(self) -> EnfugueStableDiffusionPipeline:
        """
        Instantiates the pipeline.
        """
        if not hasattr(self, "_pipeline"):
            if self.model.startswith("http"):
                # Base model, make sure it's downloaded here
                self.model = self.check_download_model(self.engine_checkpoints_dir, self.model)

            kwargs = {
                "cache_dir": self.engine_cache_dir,
                "engine_size": self.size,
                "chunking_size": self.chunking_size,
                "requires_safety_checker": self.safe,
                "torch_dtype": self.dtype,
                "cache_dir": self.engine_cache_dir,
                "force_full_precision_vae": self.is_sdxl and (self.vae_name is None or "16" not in self.vae_name),
                "controlnets": self.controlnets,
                "ip_adapter": self.ip_adapter
            }
            
            vae = self.vae

            if self.use_tensorrt:
                if self.is_sdxl:
                    raise ValueError(f"Sorry, TensorRT is not yet supported for SDXL.")
                if "unet" in self.TENSORRT_STAGES:
                    if not self.controlnets and not self.TENSORRT_ALWAYS_USE_CONTROLLED_UNET:
                        kwargs["unet_engine_dir"] = self.model_tensorrt_unet_dir
                    else:
                        kwargs["controlled_unet_engine_dir"] = self.model_tensorrt_controlled_unet_dir
                if "vae" in self.TENSORRT_STAGES:
                    kwargs["vae_engine_dir"] = self.model_tensorrt_vae_dir
                elif vae is not None:
                    kwargs["vae"] = vae

                if "clip" in self.TENSORRT_STAGES:
                    kwargs["clip_engine_dir"] = self.model_tensorrt_clip_dir
                if not self.safe:
                    kwargs["safety_checker"] = None

                self.check_create_engine_cache()

                if self.model_diffusers_cache_dir is None:
                    raise IOError("Couldn't create engine cache, check logs.")
                if not self.is_sdxl:
                    kwargs["tokenizer_2"] = None
                    kwargs["text_encoder_2"] = None
                logger.debug(
                    f"Initializing TensorRT pipeline from diffusers cache directory at {self.model_diffusers_cache_dir}. Arguments are {redact(kwargs)}"
                )
                pipeline = self.pipeline_class.from_pretrained(
                    self.model_diffusers_cache_dir,
                    local_files_only=self.offline,
                    **kwargs
                )
            elif self.model_diffusers_cache_dir is not None:
                if not self.safe:
                    kwargs["safety_checker"] = None
                if not self.is_sdxl:
                    kwargs["tokenizer_2"] = None
                    kwargs["text_encoder_2"] = None
                if vae is not None:
                    kwargs["vae"] = vae
                logger.debug(
                    f"Initializing pipeline from diffusers cache directory at {self.model_diffusers_cache_dir}. Arguments are {redact(kwargs)}"
                )
                pipeline = self.pipeline_class.from_pretrained(
                    self.model_diffusers_cache_dir,
                    local_files_only=self.offline,
                    **kwargs
                )
            else:
                kwargs["load_safety_checker"] = self.safe
                if self.vae_name is not None:
                    kwargs["vae_path"] = self.find_vae_path(self.vae_name)

                logger.debug(f"Initializing pipeline from checkpoint at {self.model}. Arguments are {redact(kwargs)}")
                pipeline = self.pipeline_class.from_ckpt(self.model, **kwargs)
                if pipeline.is_sdxl and (self.vae_name is None or "16" not in self.vae_name):
                    # We may have made an incorrect guess earlier if 'xl' wasn't in the filename.
                    # We can fix that here, though, by forcing full precision VAE
                    pipeline.register_to_config(force_full_precision_vae=True)
                if self.should_cache:
                    logger.debug("Saving pipeline to pretrained.")
                    pipeline.save_pretrained(self.model_diffusers_dir)
            if not self.tensorrt_is_ready:
                for lora, weight in self.lora:
                    logger.debug(f"Adding LoRA {lora} to pipeline with weight {weight}")
                    pipeline.load_lora_weights(lora, multiplier=weight)
                for lycoris, weight in self.lycoris:
                    logger.debug(f"Adding lycoris {lycoris} to pipeline")
                    pipeline.load_lycoris_weights(lycoris, multiplier=weight)
                for inversion in self.inversion:
                    logger.debug(f"Adding textual inversion {inversion} to pipeline")
                    pipeline.load_textual_inversion(inversion)

            # load scheduler
            if self.scheduler is not None:
                logger.debug(f"Setting scheduler to {self.scheduler.__name__}")
                pipeline.scheduler = self.scheduler.from_config({**pipeline.scheduler_config, **self.scheduler_config})
            self._pipeline = pipeline.to(self.device)
        return self._pipeline

    @pipeline.deleter
    def pipeline(self) -> None:
        """
        Eliminates any instantiated pipeline.
        """
        if hasattr(self, "_pipeline"):
            logger.debug("Deleting pipeline.")
            del self._pipeline
            self.clear_memory()
        else:
            logger.debug("Pipeline delete called, but no pipeline present. This is not an error.")

    @property
    def refiner_pipeline(self) -> EnfugueStableDiffusionPipeline:
        """
        Instantiates the refiner pipeline.
        """
        if not self.refiner:
            raise ValueError("No refiner set")
        if not hasattr(self, "_refiner_pipeline"):
            if self.refiner.startswith("http"):
                # Base refiner, make sure it's downloaded here
                self.refiner = self.check_download_model(self.engine_checkpoints_dir, self.refiner)

            kwargs = {
                "cache_dir": self.engine_cache_dir,
                "engine_size": self.refiner_size,
                "chunking_size": self.chunking_size,
                "torch_dtype": self.dtype,
                "requires_safety_checker": False,
                "force_full_precision_vae": self.refiner_is_sdxl and (
                    self.refiner_vae_name is None or "16" not in self.refiner_vae_name
                ),
                "controlnets": self.refiner_controlnets,
                "ip_adapter": self.ip_adapter
            }
            
            vae = self.refiner_vae

            if self.refiner_use_tensorrt:
                if self.refiner_is_sdxl:
                    raise ValueError("Sorry, TensorRT is not yet supported for SDXL.")
                if "unet" in self.TENSORRT_STAGES:
                    if not self.refiner_controlnets and not self.TENSORRT_ALWAYS_USE_CONTROLLED_UNET:
                        kwargs["unet_engine_dir"] = self.refiner_tensorrt_unet_dir
                    else:
                        kwargs["controlled_unet_engine_dir"] = self.refiner_tensorrt_controlled_unet_dir

                if "vae" in self.TENSORRT_STAGES:
                    kwargs["vae_engine_dir"] = self.refiner_tensorrt_vae_dir
                elif vae is not None:
                    kwargs["vae"] = vae

                if "clip" in self.TENSORRT_STAGES:
                    kwargs["clip_engine_dir"] = self.refiner_tensorrt_clip_dir

                self.check_create_refiner_engine_cache()
                if self.refiner_is_sdxl and self.refiner_requires_aesthetic_score: # type: ignore[unreachable]
                    kwargs["text_encoder"] = None # type: ignore[unreachable]
                    kwargs["tokenizer"] = None
                    kwargs["requires_aesthetic_score"] = True
                else:
                    kwargs["text_encoder_2"] = None
                    kwargs["tokenizer_2"] = None

                logger.debug(
                    f"Initializing refiner TensorRT pipeline from diffusers cache directory at {self.refiner_diffusers_cache_dir}. Arguments are {redact(kwargs)}"
                )

                refiner_pipeline = self.refiner_pipeline_class.from_pretrained(
                    self.refiner_diffusers_cache_dir,
                    safety_checker=None,
                    local_files_only=self.offline,
                    **kwargs,
                )
            elif self.refiner_engine_cache_exists:
                if self.refiner_is_sdxl:
                    if self.refiner_requires_aesthetic_score:
                        kwargs["text_encoder"] = None
                        kwargs["tokenizer"] = None
                        kwargs["requires_aesthetic_score"] = True
                else:
                    kwargs["text_encoder_2"] = None
                    kwargs["tokenizer_2"] = None
                if vae is not None:
                    kwargs["vae"] = vae
                logger.debug(
                    f"Initializing refiner pipeline from diffusers cache directory at {self.refiner_diffusers_cache_dir}. Arguments are {redact(kwargs)}"
                )
                refiner_pipeline = self.refiner_pipeline_class.from_pretrained(
                    self.refiner_diffusers_cache_dir,
                    safety_checker=None,
                    local_files_only=self.offline,
                    **kwargs,
                )
            else:
                if self.refiner_vae_name is not None:
                    kwargs["vae_path"] = self.find_vae_path(self.refiner_vae_name)

                logger.debug(f"Initializing refiner pipeline from checkpoint at {self.refiner}. Arguments are {redact(kwargs)}")
                refiner_pipeline = self.refiner_pipeline_class.from_ckpt(
                    self.refiner,
                    load_safety_checker=False,
                    **kwargs,
                )
                if refiner_pipeline.is_sdxl and (self.refiner_vae_name is None or "16" not in self.refiner_vae_name):
                    refiner_pipeline.register_to_config(force_full_precision_vae=True)
                if self.should_cache_refiner:
                    logger.debug("Saving pipeline to pretrained.")
                    refiner_pipeline.save_pretrained(self.refiner_diffusers_dir)
            # load scheduler
            if self.scheduler is not None:
                logger.debug(f"Setting refiner scheduler to {self.scheduler.__name__}")
                refiner_pipeline.scheduler = self.scheduler.from_config({**refiner_pipeline.scheduler_config, **self.scheduler_config})
            self._refiner_pipeline = refiner_pipeline.to(self.device)
        return self._refiner_pipeline

    @refiner_pipeline.deleter
    def refiner_pipeline(self) -> None:
        """
        Unloads the refiner pipeline if present.
        """
        if hasattr(self, "_refiner_pipeline"):
            logger.debug("Deleting refiner pipeline.")
            del self._refiner_pipeline
            self.clear_memory()
        else:
            logger.debug("Refiner pipeline delete called, but no refiner pipeline present. This is not an error.")

    @property
    def default_inpainter_path(self) -> str:
        """
        Gets the default path for an auto-created inpainter
        """
        current_checkpoint_path = self.model
        default_checkpoint_name, _ = os.path.splitext(os.path.basename(DEFAULT_MODEL))
        checkpoint_name, ext = os.path.splitext(os.path.basename(current_checkpoint_path))

        if default_checkpoint_name == checkpoint_name:
            return DEFAULT_INPAINTING_MODEL
        else:
            target_checkpoint_name = f"{checkpoint_name}-inpainting"
            return os.path.join(
                os.path.dirname(current_checkpoint_path), f"{target_checkpoint_name}{ext}"
            )

    @property
    def inpainter_pipeline(self) -> EnfugueStableDiffusionPipeline:
        """
        Instantiates the inpainter pipeline.
        """
        if not hasattr(self, "_inpainter_pipeline"):
            if not self.inpainter:
                target_checkpoint_path = self.default_inpainter_path
                if target_checkpoint_path.startswith("http"):
                    target_checkpoint_path = self.check_download_model(self.engine_checkpoints_dir, target_checkpoint_path)
                if not os.path.exists(target_checkpoint_path):
                    if self.create_inpainter:
                        logger.info(f"Creating inpainting checkpoint from {self.model}")
                        self.create_inpainting_checkpoint(self.model, target_checkpoint_path)
                    else:
                        raise ConfigurationError(f"No target inpainter, creation is disabled, and default inpainter does not exist at {target_checkpoint_path}")
                self.inpainter = target_checkpoint_path

            if self.inpainter.startswith("http"):
                self.inpainter = self.check_download_model(self.engine_checkpoints_dir, self.inpainter)

            kwargs = {
                "cache_dir": self.engine_cache_dir,
                "engine_size": self.inpainter_size,
                "chunking_size": self.chunking_size,
                "torch_dtype": self.dtype,
                "requires_safety_checker": self.safe,
                "requires_aesthetic_score": False,
                "controlnets": self.inpainter_controlnets,
                "force_full_precision_vae": self.inpainter_is_sdxl and (
                    self.inpainter_vae_name is None or "16" not in self.inpainter_vae_name
                ),
                "ip_adapter": self.ip_adapter
            }

            vae = self.inpainter_vae

            if self.inpainter_use_tensorrt:
                if self.inpainter_is_sdxl: # Not possible yet
                    raise ValueError(f"Sorry, TensorRT is not yet supported for SDXL.")

                if "unet" in self.TENSORRT_STAGES:
                    if not self.inpainter_controlnets and not self.TENSORRT_ALWAYS_USE_CONTROLLED_UNET:
                        kwargs["unet_engine_dir"] = self.inpainter_tensorrt_unet_dir
                    else:
                        kwargs["controlled_unet_engine_dir"] = self.inpainter_tensorrt_controlled_unet_dir

                if "vae" in self.TENSORRT_STAGES:
                    kwargs["vae_engine_dir"] = self.inpainter_tensorrt_vae_dir
                elif vae is not None:
                    kwargs["vae"] = vae

                if "clip" in self.TENSORRT_STAGES:
                    kwargs["clip_engine_dir"] = self.inpainter_tensorrt_clip_dir

                self.check_create_inpainter_engine_cache()

                if not self.safe:
                    kwargs["safety_checker"] = None
                if not self.inpainter_is_sdxl:
                    kwargs["text_encoder_2"] = None
                    kwargs["tokenizer_2"] = None

                logger.debug(
                    f"Initializing inpainter TensorRT pipeline from diffusers cache directory at {self.inpainter_diffusers_cache_dir}. Arguments are {redact(kwargs)}"
                )

                inpainter_pipeline = self.inpainter_pipeline_class.from_pretrained(
                    self.inpainter_diffusers_cache_dir,
                    local_files_only=self.offline,
                    **kwargs
                )
            elif self.inpainter_engine_cache_exists:
                if not self.safe:
                    kwargs["safety_checker"] = None
                if not self.inpainter_is_sdxl:
                    kwargs["text_encoder_2"] = None
                    kwargs["tokenizer_2"] = None
                    kwargs["text_encoder_2"] = None
                    kwargs["tokenizer_2"] = None
                if vae is not None:
                    kwargs["vae"] = vae
                
                logger.debug(
                    f"Initializing inpainter pipeline from diffusers cache directory at {self.inpainter_diffusers_cache_dir}. Arguments are {redact(kwargs)}"
                )

                inpainter_pipeline = self.inpainter_pipeline_class.from_pretrained(
                    self.inpainter_diffusers_cache_dir,
                    local_files_only=self.offline,
                    **kwargs
                )
            else:
                if self.inpainter_vae_name is not None:
                    kwargs["vae_path"] = self.find_vae_path(self.inpainter_vae_name)
                
                logger.debug(
                    f"Initializing inpainter pipeline from checkpoint at {self.inpainter}. Arguments are {redact(kwargs)}"
                )

                inpainter_pipeline = self.inpainter_pipeline_class.from_ckpt(
                    self.inpainter, load_safety_checker=self.safe, **kwargs
                )
                if inpainter_pipeline.is_sdxl and (self.inpainter_vae_name is None or "16" not in self.inpainter_vae_name):
                    inpainter_pipeline.register_to_config(force_full_precision_vae=True)
                if self.should_cache_inpainter:
                    logger.debug("Saving inpainter pipeline to pretrained cache.")
                    inpainter_pipeline.save_pretrained(self.inpainter_diffusers_dir)
            if not self.inpainter_tensorrt_is_ready:
                for lora, weight in self.lora:
                    logger.debug(f"Adding LoRA {lora} to inpainter pipeline with weight {weight}")
                    inpainter_pipeline.load_lora_weights(lora, multiplier=weight)
                for lycoris, weight in self.lycoris:
                    logger.debug(f"Adding lycoris {lycoris} to inpainter pipeline")
                    inpainter_pipeline.load_lycoris_weights(lycoris, multiplier=weight)
                for inversion in self.inversion:
                    logger.debug(f"Adding textual inversion {inversion} to inpainter pipeline")
                    inpainter_pipeline.load_textual_inversion(inversion)
            # load scheduler
            if self.scheduler is not None:
                logger.debug(f"Setting inpainter scheduler to {self.scheduler.__name__}")
                inpainter_pipeline.scheduler = self.scheduler.from_config({**inpainter_pipeline.scheduler_config, **self.scheduler_config})
            self._inpainter_pipeline = inpainter_pipeline.to(self.device)
        return self._inpainter_pipeline

    @inpainter_pipeline.deleter
    def inpainter_pipeline(self) -> None:
        """
        Unloads the inpainter pipeline if present.
        """
        if hasattr(self, "_inpainter_pipeline"):
            logger.debug("Deleting inpainter pipeline.")
            del self._inpainter_pipeline
            self.clear_memory()
    
    @property
    def animator_pipeline(self) -> EnfugueAnimateStableDiffusionPipeline:
        """
        Instantiates the animator pipeline.
        """
        if not hasattr(self, "_animator_pipeline"):
            if self.animator is None:
                raise ValueError("No animator set!")

            if self.animator.startswith("http"):
                self.animator = self.check_download_checkpoint(self.animator)

            kwargs = {
                "cache_dir": self.engine_cache_dir,
                "engine_size": self.animator_size,
                "chunking_size": self.chunking_size,
                "temporal_engine_size": self.temporal_size,
                "temporal_chunking_size": self.temporal_chunking_size,
                "torch_dtype": self.dtype,
                "requires_safety_checker": self.safe,
                "requires_aesthetic_score": False,
                "controlnets": self.animator_controlnets,
                "force_full_precision_vae": self.animator_is_sdxl and self.animator_vae_name not in ["xl16", VAE_XL16],
                "ip_adapter": self.ip_adapter
            }

            vae = self.animator_vae

            if self.animator_use_tensorrt:
                if self.animator_is_sdxl: # Not possible yet
                    raise ValueError(f"Sorry, TensorRT is not yet supported for SDXL.")

                if "unet" in self.TENSORRT_STAGES:
                    if not self.animator_controlnets and not self.TENSORRT_ALWAYS_USE_CONTROLLED_UNET:
                        kwargs["unet_engine_dir"] = self.animator_tensorrt_unet_dir
                    else:
                        kwargs["controlled_unet_engine_dir"] = self.animator_tensorrt_controlled_unet_dir

                if "vae" in self.TENSORRT_STAGES:
                    kwargs["vae_engine_dir"] = self.animator_tensorrt_vae_dir
                elif vae is not None:
                    kwargs["vae"] = vae

                if "clip" in self.TENSORRT_STAGES:
                    kwargs["clip_engine_dir"] = self.animator_tensorrt_clip_dir

                self.check_create_animator_engine_cache()

                if not self.safe:
                    kwargs["safety_checker"] = None
                if not self.animator_is_sdxl:
                    kwargs["text_encoder_2"] = None
                    kwargs["tokenizer_2"] = None

                logger.debug(
                    f"Initializing animator TensorRT pipeline from diffusers cache directory at {self.animator_diffusers_cache_dir}. Arguments are {redact(kwargs)}"
                )

                animator_pipeline = self.animator_pipeline_class.from_pretrained(
                    self.animator_diffusers_cache_dir, **kwargs
                )
            elif self.animator_engine_cache_exists:
                if not self.safe:
                    kwargs["safety_checker"] = None
                if not self.animator_is_sdxl:
                    kwargs["text_encoder_2"] = None
                    kwargs["tokenizer_2"] = None
                    kwargs["text_encoder_2"] = None
                    kwargs["tokenizer_2"] = None
                if vae is not None:
                    kwargs["vae"] = vae
                
                logger.debug(
                    f"Initializing animator pipeline from diffusers cache directory at {self.animator_diffusers_cache_dir}. Arguments are {redact(kwargs)}"
                )

                animator_pipeline = self.animator_pipeline_class.from_pretrained(
                    self.animator_diffusers_cache_dir, **kwargs
                )
            else:
                if self.animator_vae_name is not None:
                    kwargs["vae_path"] = self.find_vae_path(self.animator_vae_name)
                
                logger.debug(
                    f"Initializing animator pipeline from checkpoint at {self.animator}. Arguments are {redact(kwargs)}"
                )

                animator_pipeline = self.animator_pipeline_class.from_ckpt(
                    self.animator, load_safety_checker=self.safe, **kwargs
                )
                if animator_pipeline.is_sdxl and self.animator_vae_name not in ["xl16", VAE_XL16]:
                    animator_pipeline.register_to_config(force_full_precision_vae=True)
                if self.should_cache_animator:
                    logger.debug("Saving animator pipeline to pretrained cache.")
                    animator_pipeline.save_pretrained(self.animator_diffusers_dir)
            if not self.animator_tensorrt_is_ready:
                for lora, weight in self.lora:
                    logger.debug(f"Adding LoRA {lora} to animator pipeline with weight {weight}")
                    animator_pipeline.load_lora_weights(lora, multiplier=weight)
                for lycoris, weight in self.lycoris:
                    logger.debug(f"Adding lycoris {lycoris} to animator pipeline")
                    animator_pipeline.load_lycoris_weights(lycoris, multiplier=weight)
                for inversion in self.inversion:
                    logger.debug(f"Adding textual inversion {inversion} to animator pipeline")
                    animator_pipeline.load_textual_inversion(inversion)
            # load scheduler
            if self.scheduler is not None:
                logger.debug(f"Setting animator scheduler to {self.scheduler.__name__}")
                animator_pipeline.scheduler = self.scheduler.from_config({**animator_pipeline.scheduler_config, **self.scheduler_config})
            self._animator_pipeline = animator_pipeline.to(self.device)
        return self._animator_pipeline

    @animator_pipeline.deleter
    def animator_pipeline(self) -> None:
        """
        Unloads the animator pipeline if present.
        """
        if hasattr(self, "_animator_pipeline"):
            logger.debug("Deleting animator pipeline.")
            del self._animator_pipeline
            self.clear_memory()

    def unload_pipeline(self, reason: str = "none") -> None:
        """
        Calls the pipeline deleter.
        """
        if hasattr(self, "_pipeline"):
            logger.debug(f'Unloading pipeline for reason "{reason}"')
            del self.pipeline

    def offload_pipeline(self, intention: Optional[Literal["inpainting", "refining"]] = None) -> None:
        """
        Offloads the pipeline to CPU if present.
        """
        if hasattr(self, "_pipeline"):
            if self.pipeline_switch_mode == "unload":
                logger.debug("Offloading is disabled, unloading pipeline.")
                self.unload_pipeline("switching modes" if not intention else f"switching to {intention}")
            elif self.pipeline_switch_mode is None:
                logger.debug("Offloading is disabled, keeping pipeline in memory.")
            elif intention == "inpainting" and hasattr(self, "_inpainter_pipeline"):
                logger.debug("Swapping inpainter out of CPU and pipeline into CPU")
                self.swap_pipelines(self._inpainter_pipeline, self._pipeline)
            elif intention == "refining" and hasattr(self, "_refiner_pipeline"):
                logger.debug("Swapping refiner out of CPU and pipeline into CPU")
                self.swap_pipelines(self._refiner_pipeline, self._pipeline)
            else:
                import torch
                logger.debug("Offloading pipeline to CPU.")
                self._pipeline = self._pipeline.to("cpu", torch_dtype=torch.float32)
            self.clear_memory()

    def reload_pipeline(self) -> None:
        """
        Reloads the pipeline to the device if present.
        """
        if hasattr(self, "_pipeline") and self.pipeline_switch_mode == "offload":
            logger.debug("Reloading pipeline from CPU")
            self._pipeline = self._pipeline.to(self.device, torch_dtype=self.dtype)

    def unload_refiner(self, reason: str = "none") -> None:
        """
        Calls the refiner deleter.
        """
        if hasattr(self, "_refiner_pipeline"):
            logger.debug(f'Unloading refiner pipeline for reason "{reason}"')
            del self.refiner_pipeline

    def offload_refiner(self, intention: Optional[Literal["inpainting", "inference"]] = None) -> None:
        """
        Offloads the pipeline to CPU if present.
        """
        if hasattr(self, "_refiner_pipeline"):
            if self.pipeline_switch_mode == "unload":
                logger.debug("Offloading is disabled, unloading refiner pipeline.")
                self.unload_refiner("switching modes" if not intention else f"switching to {intention}")
            elif self.pipeline_switch_mode is None:
                logger.debug("Offloading is disabled, keeping refiner pipeline in memory.")
            elif intention == "inference" and hasattr(self, "_pipeline"):
                logger.debug("Swapping pipeline out of CPU and refiner into CPU")
                self.swap_pipelines(self._pipeline, self._refiner_pipeline)
            elif intention == "inpainting" and hasattr(self, "_inpainter_pipeline"):
                logger.debug("Swapping inpainter out of CPU and refiner into CPU")
                self.swap_pipelines(self._inpainter_pipeline, self._refiner_pipeline)
            else:
                import torch
                logger.debug("Offloading refiner to CPU")
                self._refiner_pipeline = self._refiner_pipeline.to("cpu", torch_dtype=torch.float32)
            self.clear_memory()

    def reload_refiner(self) -> None:
        """
        Reloads the pipeline to the device if present.
        """
        if hasattr(self, "_refiner_pipeline") and self.pipeline_switch_mode == "offload":
            logger.debug("Reloading refiner from CPU")
            self._refiner_pipeline = self._refiner_pipeline.to(self.device, torch_dtype=self.dtype)

    def unload_inpainter(self, reason: str = "none") -> None:
        """
        Calls the inpainter deleter.
        """
        if hasattr(self, "_inpainter_pipeline"):
            logger.debug(f'Unloading inpainter pipeline for reason "{reason}"')
            del self.inpainter_pipeline

    def offload_inpainter(self, intention: Optional[Literal["inference", "refining"]] = None) -> None:
        """
        Offloads the pipeline to CPU if present.
        """
        if hasattr(self, "_inpainter_pipeline"):
            import torch
            
            if self.pipeline_switch_mode == "unload":
                logger.debug("Offloading is disabled, unloading inpainter pipeline.")
                self.unload_inpainter("switching modes" if not intention else f"switching to {intention}")
            elif self.pipeline_switch_mode is None:
                logger.debug("Offloading is disabled, keeping inpainter pipeline in memory.")
            elif intention == "inference" and hasattr(self, "_pipeline"):
                logger.debug("Swapping pipeline out of CPU and inpainter into CPU")
                self.swap_pipelines(self._pipeline, self._inpainter_pipeline)
            elif intention == "refining" and hasattr(self, "_refiner_pipeline"):
                logger.debug("Swapping refiner out of CPU and inpainter into CPU")
                self.swap_pipelines(self._refiner_pipeline, self._inpainter_pipeline)
            else:
                import torch
                logger.debug("Offloading inpainter to CPU")
                self._inpainter_pipeline = self._inpainter_pipeline.to("cpu", torch_dtype=torch.float32)
            self.clear_memory()

    def reload_inpainter(self) -> None:
        """
        Reloads the pipeline to the device if present.
        """
        if hasattr(self, "_inpainter_pipeline") and self.pipeline_switch_mode == "offload":
            logger.debug("Reloading inpainter from CPU")
            self._inpainter_pipeline = self._inpainter_pipeline.to(self.device, torch_dtype=self.dtype)

    def unload_animator(self, reason: str = "none") -> None:
        """
        Calls the animator deleter.
        """
        if hasattr(self, "_animator_pipeline"):
            logger.debug(f'Unloading animator pipeline for reason "{reason}"')
            del self.animator_pipeline

    def offload_animator(self, intention: Optional[Literal["inference", "inpainting", "refining"]] = None) -> None:
        """
        Offloads the pipeline to CPU if present.
        """
        if hasattr(self, "_animator_pipeline"):
            import torch
            
            if self.pipeline_switch_mode == "unload":
                logger.debug("Offloading is disabled, unloading animator pipeline.")
                self.unload_animator("switching modes" if not intention else f"switching to {intention}")
            elif self.pipeline_switch_mode is None:
                logger.debug("Offloading is disabled, keeping animator pipeline in memory.")
            elif intention == "inference" and hasattr(self, "_pipeline"):
                logger.debug("Swapping pipeline out of CPU and animator into CPU")
                self.swap_pipelines(self._pipeline, self._animator_pipeline)
            elif intention == "inpainting" and hasattr(self, "_inpainter_pipeline"):
                logger.debug("Swapping inpainter out of CPU and animator into CPU")
                self.swap_pipelines(self._inpainter_pipeline, self._animator_pipeline)
            elif intention == "refining" and hasattr(self, "_refiner_pipeline"):
                logger.debug("Swapping refiner out of CPU and animator into CPU")
                self.swap_pipelines(self._refiner_pipeline, self._animator_pipeline)
            else:
                import torch
                logger.debug("Offloading animator to CPU")
                self._animator_pipeline = self._animator_pipeline.to("cpu", torch_dtype=torch.float32)
            self.clear_memory()

    def reload_animator(self) -> None:
        """
        Reloads the pipeline to the device if present.
        """
        if hasattr(self, "_animator_pipeline") and self.pipeline_switch_mode == "offload":
            logger.debug("Reloading animator from CPU")
            self._animator_pipeline = self._animator_pipeline.to(self.device, torch_dtype=self.dtype)

    @property
    def upscaler(self) -> Upscaler:
        """
        Gets the GAN upscaler
        """
        if not hasattr(self, "_upscaler"):
            from enfugue.diffusion.support.upscale import Upscaler
            self._upscaler = Upscaler(
                self.engine_other_dir,
                device=self.device,
                dtype=self.dtype,
                offline=self.offline
            )
        return self._upscaler

    @property
    def control_image_processor(self) -> ControlImageProcessor:
        """
        Gets the processor for control images
        """
        if not hasattr(self, "_control_image_processor"):
            from enfugue.diffusion.support import ControlImageProcessor
            self._control_image_processor = ControlImageProcessor(
                self.engine_other_dir,
                device=self.device,
                dtype=self.dtype,
                offline=self.offline
            )
        return self._control_image_processor

    @property
    def background_remover(self) -> BackgroundRemover:
        """
        Gets the processor for removing backgrounds
        """
        if not hasattr(self, "_background_remover"):
            from enfugue.diffusion.support import BackgroundRemover
            self._background_remover = BackgroundRemover(
                self.engine_other_dir,
                device=self.device,
                dtype=self.dtype,
                offline=self.offline
            )
        return self._background_remover

    @property
    def ip_adapter(self) -> IPAdapter:
        """
        Gets the IP adapter.
        """
        if not hasattr(self, "_ip_adapter"):
            from enfugue.diffusion.support.ip import IPAdapter
            self._ip_adapter = IPAdapter(
                self.engine_other_dir,
                device=self.device,
                dtype=self.dtype,
                offline=self.offline
            )
        return self._ip_adapter

    def get_xl_controlnet(self, controlnet: str) -> ControlNetModel:
        """
        Loads an XL ControlNet from file or dies trying
        """
        from diffusers.models import ControlNetModel
        from enfugue.diffusion.util.torch_util import load_state_dict

        controlnet_config = os.path.join(self.engine_cache_dir, "controlnet-xl-config.json")
        check_download(
            "https://huggingface.co/diffusers/controlnet-canny-sdxl-1.0/raw/main/config.json",
            controlnet_config
        )
        controlnet_model = ControlNetModel.from_config(
            ControlNetModel._dict_from_json_file(controlnet_config)
        )
        controlnet_model.load_state_dict(load_state_dict(controlnet), strict=False)
        return controlnet_model.to(self.device, self.dtype)

    def get_controlnet(self, controlnet: Optional[str] = None) -> Optional[ControlNetModel]:
        """
        Loads a controlnet
        """
        if controlnet is None:
            return None
        from diffusers.models import ControlNetModel

        if self.is_loadable_model_file(controlnet) or "/" not in controlnet:
            if os.path.exists(controlnet):
                expected_controlnet_location = controlnet
            elif controlnet.startswith("http"):
                expected_controlnet_location = self.check_download_model(self.engine_cache_dir, controlnet)
            else:
                raise ValueError(f"ControlNet path {controlnet} is not a file that can be accessed, a URL that can be downloaded or a repository that can be cloned.")
            try:
                return ControlNetModel.from_single_file(
                    expected_controlnet_location,
                    cache_dir=self.engine_cache_dir,
                ).to(torch.half)
            except KeyError as ex:
                logger.debug(f"Received KeyError on '{ex}' when instantiating controlnet from single file, trying to use XL ControlNet loader fix.")
                return self.get_xl_controlnet(expected_controlnet_location)
        else:
            expected_controlnet_location = os.path.join(self.engine_cache_dir, "models--" + controlnet.replace("/", "--"))
            if not os.path.exists(expected_controlnet_location):
                if self.offline:
                    raise IOError(f"Offline mode enabled, cannot find requested ControlNet at {expected_controlnet_location}")
                logger.info(
                    f"Controlnet {controlnet} does not exist in cache directory {self.engine_cache_dir}, it will be downloaded."
                )
            result = ControlNetModel.from_pretrained(
                controlnet,
                torch_dtype=torch.half,
                cache_dir=self.engine_cache_dir,
                local_files_only=self.offline,
            )

        return result
    
    def get_default_controlnet_path_by_name(
        self,
        name: CONTROLNET_LITERAL,
        is_sdxl: bool
    ) -> Tuple[str, ...]:
        """
        Gets the default controlnet path based on pipeline type
        """
        if is_sdxl:
            if name == "canny":
                return CONTROLNET_CANNY_XL
            elif name == "depth":
                return CONTROLNET_DEPTH_XL
            elif name == "pose":
                return CONTROLNET_POSE_XL
            else:
                raise ValueError(f"Sorry, ControlNet “{name}” is not yet supported by SDXL. Check back soon!")
        else:
            if name == "canny":
                return CONTROLNET_CANNY
            elif name == "mlsd":
                return CONTROLNET_MLSD
            elif name == "hed":
                return CONTROLNET_HED
            elif name == "tile":
                return CONTROLNET_TILE
            elif name == "scribble":
                return CONTROLNET_SCRIBBLE
            elif name == "inpaint":
                return CONTROLNET_INPAINT
            elif name == "depth":
                return CONTROLNET_DEPTH
            elif name == "normal":
                return CONTROLNET_NORMAL
            elif name == "pose":
                return CONTROLNET_POSE
            elif name == "line":
                return CONTROLNET_LINE
            elif name == "anime":
                return CONTROLNET_ANIME
            elif name == "pidi":
                return CONTROLNET_PIDI
            elif name == "temporal":
                return CONTROLNET_TEMPORAL
            elif name == "qr":
                return CONTROLNET_QR
        raise ValueError(f"Unknown or unsupported ControlNet {name}")

    def get_controlnet_path_by_name(self, name: CONTROLNET_LITERAL, is_sdxl: bool) -> str:
        """
        Gets a Controlnet path by name, based on current config.
        """
        key_parts = ["enfugue", "controlnet"]
        if is_sdxl:
            key_parts += ["xl"]
        key_parts += [name]
        configured_path = self.configuration.get(".".join(key_parts), None)
        if not configured_path:
            defaults = self.get_default_controlnet_path_by_name(name, is_sdxl)
            default_path, possible_files = defaults[0], defaults[1:]
            for file in possible_files:
                possible_file = find_file_in_directory(
                    self.engine_cache_dir,
                    os.path.basename(file),
                    self.LOADABLE_EXTENSIONS
                )
                if possible_file is not None:
                    return possible_file
            return default_path
        return configured_path

    @property
    def controlnets(self) -> Dict[str, ControlNetModel]:
        """
        Gets the configured controlnets for the main pipeline
        """
        if not hasattr(self, "_controlnets"):
            self._controlnets = {}

            for controlnet_name in self.controlnet_names:
                self._controlnets[controlnet_name] = self.get_controlnet(
                    self.get_controlnet_path_by_name(controlnet_name, self.is_sdxl)
                )
        return self._controlnets # type: ignore[return-value]

    @controlnets.deleter
    def controlnets(self) -> None:
        """
        Removes current controlnets and clears memory
        """
        if hasattr(self, "_controlnets"):
            del self._controlnets
            self.clear_memory()

    @controlnets.setter
    def controlnets(
        self,
        *new_controlnets: Optional[Union[CONTROLNET_LITERAL, List[CONTROLNET_LITERAL], Set[CONTROLNET_LITERAL]]],
    ) -> None:
        """
        Sets a new list of controlnets (optional)
        """
        controlnet_names: Set[CONTROLNET_LITERAL] = set()

        for arg in new_controlnets:
            if arg is None:
                break
            if isinstance(arg, str):
                controlnet_names.add(arg)
            else:
                controlnet_names = controlnet_names.union(arg) # type: ignore[arg-type]

        existing_controlnet_names = self.controlnet_names
        if controlnet_names == existing_controlnet_names:
            return # No changes

        logger.debug(f"Setting main pipeline ControlNet(s) to {controlnet_names} from {existing_controlnet_names}")
        self._controlnet_names = controlnet_names

        if (not controlnet_names and existing_controlnet_names):
            self.unload_pipeline("Disabling ControlNet")
            del self.controlnets
        elif (controlnet_names and not existing_controlnet_names):
            self.unload_pipeline("Enabling ControlNet")
            del self.controlnets
        elif controlnet_names and existing_controlnet_names:
            logger.debug("Altering existing ControlNets")
            if hasattr(self, "_controlnets"):
                for controlnet_name in controlnet_names.union(existing_controlnet_names):
                    if controlnet_name not in controlnet_names:
                        self._controlnets.pop(controlnet_name, None)
                    elif controlnet_name not in self._controlnets:
                        self._controlnets[controlnet_name] = self.get_controlnet(
                            self.get_controlnet_path_by_name(controlnet_name, self.is_sdxl)
                        )
            if getattr(self, "_pipeline", None) is not None:
                self._pipeline.controlnets = self.controlnets

    @property
    def inpainter_controlnets(self) -> Dict[str, ControlNetModel]:
        """
        Gets the configured controlnets for the inpainter
        """
        if not hasattr(self, "_inpainter_controlnets"):
            self._inpainter_controlnets = {}

            for controlnet_name in self.inpainter_controlnet_names:
                self._inpainter_controlnets[controlnet_name] = self.get_controlnet(
                    self.get_controlnet_path_by_name(controlnet_name, self.is_sdxl)
                )
        return self._inpainter_controlnets # type: ignore[return-value]

    @inpainter_controlnets.deleter
    def inpainter_controlnets(self) -> None:
        """
        Removes current inpainter controlnets and clears memory
        """
        if hasattr(self, "_inpainter_controlnets"):
            del self._inpainter_controlnets
            self.clear_memory()

    @inpainter_controlnets.setter
    def inpainter_controlnets(
        self,
        *new_inpainter_controlnets: Optional[Union[CONTROLNET_LITERAL, List[CONTROLNET_LITERAL], Set[CONTROLNET_LITERAL]]],
    ) -> None:
        """
        Sets a new list of inpainter controlnets (optional)
        """
        controlnet_names: Set[CONTROLNET_LITERAL] = set()

        for arg in new_inpainter_controlnets:
            if arg is None:
                break
            if isinstance(arg, str):
                controlnet_names.add(arg)
            else:
                controlnet_names = controlnet_names.union(arg) # type: ignore[arg-type]

        existing_controlnet_names = self.inpainter_controlnet_names

        if controlnet_names == existing_controlnet_names:
            return # No changes

        logger.debug(f"Setting inpainter pipeline ControlNet(s) to {controlnet_names} from {existing_controlnet_names}")
        self._inpainter_controlnet_names = controlnet_names

        if (not controlnet_names and existing_controlnet_names):
            self.unload_inpainter("Disabling ControlNet")
            del self.inpainter_controlnets
        elif (controlnet_names and not existing_controlnet_names):
            self.unload_inpainter("Enabling ControlNet")
            del self.inpainter_controlnets
        elif controlnet_names and existing_controlnet_names:
            logger.debug("Altering existing inpainter controlnets")
            if hasattr(self, "_inpainter_controlnets"):
                for controlnet_name in controlnet_names.union(existing_controlnet_names):
                    if controlnet_name not in controlnet_names:
                        self._inpainter_controlnets.pop(controlnet_name, None)
                    elif controlnet_name not in self._inpainter_controlnets:
                        self._inpainter_controlnets[controlnet_name] = self.get_controlnet(
                            self.get_controlnet_path_by_name(controlnet_name, self.is_sdxl)
                        )
            if getattr(self, "_inpainter_pipeline", None) is not None:
                self._inpainter_pipeline.controlnets = self.inpainter_controlnets

    @property
    def animator_controlnets(self) -> Dict[str, ControlNetModel]:
        """
        Gets the configured controlnets for the animator
        """
        if not hasattr(self, "_animator_controlnets"):
            self._animator_controlnets = {}

            for controlnet_name in self.animator_controlnet_names:
                self._animator_controlnets[controlnet_name] = self.get_controlnet(
                    self.get_controlnet_path_by_name(controlnet_name, self.is_sdxl)
                )
        return self._animator_controlnets # type: ignore[return-value]

    @animator_controlnets.deleter
    def animator_controlnets(self) -> None:
        """
        Removes current animator controlnets and clears memory
        """
        if hasattr(self, "_animator_controlnets"):
            del self._animator_controlnets
            self.clear_memory()

    @animator_controlnets.setter
    def animator_controlnets(
        self,
        *new_animator_controlnets: Optional[Union[CONTROLNET_LITERAL, List[CONTROLNET_LITERAL], Set[CONTROLNET_LITERAL]]],
    ) -> None:
        """
        Sets a new list of animator controlnets (optional)
        """
        controlnet_names: Set[CONTROLNET_LITERAL] = set()

        for arg in new_animator_controlnets:
            if arg is None:
                break
            if isinstance(arg, str):
                controlnet_names.add(arg)
            else:
                controlnet_names = controlnet_names.union(arg) # type: ignore[arg-type]

        existing_controlnet_names = self.animator_controlnet_names

        if controlnet_names == existing_controlnet_names:
            return # No changes

        logger.debug(f"Setting animator pipeline ControlNet(s) to {controlnet_names} from {existing_controlnet_names}")
        self._animator_controlnet_names = controlnet_names

        if (not controlnet_names and existing_controlnet_names):
            self.unload_animator("Disabling ControlNet")
            del self.animator_controlnets
        elif (controlnet_names and not existing_controlnet_names):
            self.unload_animator("Enabling ControlNet")
            del self.animator_controlnets
        elif controlnet_names and existing_controlnet_names:
            logger.debug("Altering existing animator controlnets")
            if hasattr(self, "_animator_controlnets"):
                for controlnet_name in controlnet_names.union(existing_controlnet_names):
                    if controlnet_name not in controlnet_names:
                        self._animator_controlnets.pop(controlnet_name, None)
                    elif controlnet_name not in self._animator_controlnets:
                        self._animator_controlnets[controlnet_name] = self.get_controlnet(
                            self.get_controlnet_path_by_name(controlnet_name, self.is_sdxl)
                        )
            if getattr(self, "_animator_pipeline", None) is not None:
                self._animator_pipeline.controlnets = self.animator_controlnets

    @property
    def refiner_controlnets(self) -> Dict[str, ControlNetModel]:
        """
        Gets the configured controlnets for the refiner
        """
        if not hasattr(self, "_refiner_controlnets"):
            self._refiner_controlnets = {}

            for controlnet_name in self.refiner_controlnet_names:
                self._refiner_controlnets[controlnet_name] = self.get_controlnet(
                    self.get_controlnet_path_by_name(controlnet_name, self.is_sdxl)
                )
        return self._refiner_controlnets # type: ignore[return-value]

    @refiner_controlnets.deleter
    def refiner_controlnets(self) -> None:
        """
        Removes current refiner controlnets and clears memory
        """
        if hasattr(self, "_refiner_controlnets"):
            del self._refiner_controlnets
            self.clear_memory()

    @refiner_controlnets.setter
    def refiner_controlnets(
        self,
        *new_refiner_controlnets: Optional[Union[CONTROLNET_LITERAL, List[CONTROLNET_LITERAL], Set[CONTROLNET_LITERAL]]],
    ) -> None:
        """
        Sets a new list of refiner controlnets (optional)
        """
        controlnet_names: Set[CONTROLNET_LITERAL] = set()

        for arg in new_refiner_controlnets:
            if arg is None:
                break
            if isinstance(arg, str):
                controlnet_names.add(arg)
            else:
                controlnet_names = controlnet_names.union(arg) # type: ignore[arg-type]

        existing_controlnet_names = self.refiner_controlnet_names

        if controlnet_names == existing_controlnet_names:
            return # No changes

        logger.debug(f"Setting refiner pipeline ControlNet(s) to {controlnet_names} from {existing_controlnet_names}")
        self._refiner_controlnet_names = controlnet_names

        if (not controlnet_names and existing_controlnet_names):
            self.unload_refiner("Disabling ControlNet")
            del self.refiner_controlnets
        elif (controlnet_names and not existing_controlnet_names):
            self.unload_refiner("Enabling ControlNet")
            del self.refiner_controlnets
        elif controlnet_names and existing_controlnet_names:
            logger.debug("Altering existing refiner controlnets")
            if hasattr(self, "_refiner_controlnets"):
                for controlnet_name in controlnet_names.union(existing_controlnet_names):
                    if controlnet_name not in controlnet_names:
                        self._refiner_controlnets.pop(controlnet_name, None)
                    elif controlnet_name not in self._refiner_controlnets:
                        self._refiner_controlnets[controlnet_name] = self.get_controlnet(
                            self.get_controlnet_path_by_name(controlnet_name, self.is_sdxl)
                        )
            if getattr(self, "_refiner_pipeline", None) is not None:
                self._refiner_pipeline.controlnets = self.refiner_controlnets

    @property
    def controlnet_names(self) -> Set[CONTROLNET_LITERAL]:
        """
        Gets the name of the control net, if one was set.
        """
        return getattr(self, "_controlnet_names", set())

    @property
    def inpainter_controlnet_names(self) -> Set[CONTROLNET_LITERAL]:
        """
        Gets the name of the control net, if one was set.
        """
        return getattr(self, "_inpainter_controlnet_names", set())

    @property
    def animator_controlnet_names(self) -> Set[CONTROLNET_LITERAL]:
        """
        Gets the name of the control net, if one was set.
        """
        return getattr(self, "_animator_controlnet_names", set())

    @property
    def refiner_controlnet_names(self) -> Set[CONTROLNET_LITERAL]:
        """
        Gets the name of the control net, if one was set.
        """
        return getattr(self, "_refiner_controlnet_names", set())

<<<<<<< HEAD
    def check_download_checkpoint(self, remote_url: str) -> str:
        """
        Downloads a checkpoint directly to the checkpoints folder.
        """
        output_file = os.path.basename(remote_url)
        output_path = os.path.join(self.engine_checkpoints_dir, output_file)
        found_path = find_file_in_directory(self.engine_checkpoints_dir, output_file)
        if found_path:
            return found_path
        check_download(remote_url, output_path)
        return output_path

    def write_model_metadata(self, path: str) -> None:
        """
        Writes metadata for TensorRT to a json file
        """
        if "controlnet" in path:
            dump_json(path, {"size": self.size, "controlnets": self.controlnet_names})
        else:
            dump_json(
                path,
                {
                    "size": self.size,
                    "lora": self.lora_names_weights,
                    "lycoris": self.lycoris_names_weights,
                    "inversion": self.inversion_names,
                },
            )

    @staticmethod
    def get_status(
        engine_root: str,
        model: str,
        size: Optional[int] = None,
        lora: Optional[Union[str, Tuple[str, float], List[Union[str, Tuple[str, float]]]]] = None,
        lycoris: Optional[Union[str, Tuple[str, float], List[Union[str, Tuple[str, float]]]]] = None,
        inversion: Optional[Union[str, List[str]]] = None,
        controlnet: Optional[Union[str, List[str]]] = None,
    ) -> Dict[str, bool]:
        """
        Gets the TensorRT status for an individual model.
        """
        tensorrt_is_supported = False

        try:
            import tensorrt

            tensorrt.__version__  # quiet importchecker
            tensorrt_is_supported = True
        except Exception as ex:
            logger.info("TensorRT is disabled.")
            logger.debug("{0}: {1}".format(type(ex).__name__, ex))
            pass

        if model.endswith(".ckpt") or model.endswith(".safetensors"):
            model, _ = os.path.splitext(os.path.basename(model))
        else:
            model = os.path.basename(model)

        model_dir = os.path.join(engine_root, "tensorrt", model)
        model_cache_dir = os.path.join(engine_root, "diffusers", model)
        model_index: Optional[str] = os.path.join(model_dir, "model_index.json")
        if not os.path.exists(model_index):  # type: ignore
            model_index = os.path.join(model_cache_dir, "model_index.json")
            if not os.path.exists(model_index):
                model_index = None

        if model_index is not None:
            # Cached model, get details
            model_is_sdxl = os.path.exists(os.path.join(os.path.dirname(model_index), "tokenizer_2"))
        else:
            model_is_sdxl = "xl" in model.lower()

        if not tensorrt_is_supported or model_is_sdxl:
            return {"supported": False, "xl": model_is_sdxl, "ready": False}

        if size is None:
            size = DiffusionPipelineManager.DEFAULT_SIZE

        if inversion is None:
            inversion = []
        elif not isinstance(inversion, list):
            inversion = [inversion]

        inversion_key = []
        for inversion_part in inversion:
            inversion_name, ext = os.path.splitext(os.path.basename(inversion_part))
            inversion_key.append(inversion_name)

        if lora is None:
            lora = []
        elif not isinstance(lora, list):
            lora = [lora]

        lora_key = []
        for lora_part in lora:
            if isinstance(lora_part, tuple):
                lora_path, lora_weight = lora_part
            else:
                lora_path, lora_weight = lora_part, 1.0
            lora_name, ext = os.path.splitext(os.path.basename(lora_path))
            lora_key.append((lora_name, lora_weight))

        if lycoris is None:
            lycoris = []
        elif not isinstance(lycoris, list):
            lycoris = [lycoris]

        lycoris_key = []
        for lycoris_part in lycoris:
            if isinstance(lycoris_part, tuple):
                lycoris_path, lycoris_weight = lycoris_part
            else:
                lycoris_path, lycoris_weight = lycoris_part, 1.0
            lycoris_name, ext = os.path.splitext(os.path.basename(lycoris_path))
            lycoris_key.append((lycoris_name, lycoris_weight))

        clip_ready = "clip" not in DiffusionPipelineManager.TENSORRT_STAGES
        vae_ready = "vae" not in DiffusionPipelineManager.TENSORRT_STAGES
        unet_ready = "unet" not in DiffusionPipelineManager.TENSORRT_STAGES
        controlled_unet_ready = unet_ready

        if not clip_ready:
            clip_key = DiffusionPipelineManager.get_clip_key(
                size, lora=lora_key, lycoris=lycoris_key, inversion=inversion_key
            )
            clip_plan = os.path.join(model_dir, "clip", clip_key, "engine.plan")
            clip_ready = os.path.exists(clip_plan)

        if not vae_ready:
            vae_key = DiffusionPipelineManager.get_vae_key(
                size, lora=lora_key, lycoris=lycoris_key, inversion=inversion_key
            )
            vae_plan = os.path.join(model_dir, "vae", vae_key, "engine.plan")
            vae_ready = os.path.exists(vae_plan)

        if not unet_ready:
            unet_key = DiffusionPipelineManager.get_unet_key(
                size, lora=lora_key, lycoris=lycoris_key, inversion=inversion_key
            )
            unet_plan = os.path.join(model_dir, "unet", unet_key, "engine.plan")
            unet_ready = os.path.exists(unet_plan)

            controlled_unet_key = DiffusionPipelineManager.get_controlled_unet_key(
                size, lora=lora_key, lycoris=lycoris_key, inversion=inversion_key
            )
            controlled_unet_plan = os.path.join(model_dir, "controlledunet", controlled_unet_key, "engine.plan")
            controlled_unet_ready = os.path.exists(controlled_unet_plan)

        ready = clip_ready and vae_ready
        if controlnet is not None or DiffusionPipelineManager.TENSORRT_ALWAYS_USE_CONTROLLED_UNET:
            ready = ready and controlled_unet_ready
        else:
            ready = ready and unet_ready

        return {
            "supported": tensorrt_is_supported,
            "xl": model_is_sdxl,
            "unet_ready": unet_ready,
            "controlled_unet_ready": controlled_unet_ready,
            "vae_ready": vae_ready,
            "clip_ready": clip_ready,
            "ready": ready,
        }

    def create_inpainting_checkpoint(self, source_checkpoint_path: str, target_checkpoint_path: str) -> None:
        """
        Creates an inpainting model by merging in the SD 1.5 inpainting model with a non inpainting model.
        """
        from enfugue.diffusion.util import ModelMerger

        try:
            merger = ModelMerger(
                self.check_download_checkpoint(DEFAULT_INPAINTING_MODEL),
                source_checkpoint_path,
                self.check_download_checkpoint(DEFAULT_MODEL),
                interpolation="add-difference",
            )
            merger.save(target_checkpoint_path)
        except Exception as ex:
            logger.error(
                f"Couldn't save merged checkpoint made from {source_checkpoint_path} to {target_checkpoint_path}: {ex}"
            )
            logger.error(traceback.format_exc())
            raise
        else:
            logger.info(f"Saved merged inpainting checkpoint at {target_checkpoint_path}")

=======
>>>>>>> b9714aed
    def __call__(
        self,
        refiner_start: Optional[float] = None,
        refiner_strength: Optional[float] = None,
        refiner_guidance_scale: Optional[float] = None,
        refiner_aesthetic_score: Optional[float] = None,
        refiner_negative_aesthetic_score: Optional[float] = None,
        refiner_prompt: Optional[str] = None,
        refiner_prompt_2: Optional[str] = None,
        refiner_negative_prompt: Optional[str] = None,
        refiner_negative_prompt_2: Optional[str] = None,
        scale_to_refiner_size: bool = True,
        task_callback: Optional[Callable[[str], None]] = None,
        next_intention: Optional[Literal["inpainting", "animation", "inference", "refining", "upscaling"]] = None,
        interpolate_frames: Optional[Union[int, Tuple[int, ...]]] = None,
        scheduler: Optional[SCHEDULER_LITERAL] = None,
        **kwargs: Any,
    ) -> StableDiffusionPipelineOutput:
        """
        Passes an invocation down to the pipeline, doing whatever it needs to do to initialize it.
        Will switch between inpainting and non-inpainting models
        """
        if task_callback is None:
            task_callback = lambda arg: None
        latent_callback = noop
        will_refine = (refiner_strength != 0 or (refiner_start != 0 and refiner_start != 1)) and self.refiner is not None
        callback_images: List[PIL.Image.Image] = []
        if kwargs.get("latent_callback", None) is not None and kwargs.get("latent_callback_type", "pil") == "pil":
            latent_callback = kwargs["latent_callback"]
            if will_refine:
                # Memoize last latent callbacks because we aren't returning an image from the first execution
                previous_callback = latent_callback
                def memoize_callback(images: List[PIL.Image.Image]) -> None:
                    nonlocal callback_images
                    callback_images = images
                    previous_callback(images)
                latent_callback = memoize_callback # type: ignore[assignment]
                kwargs["latent_callback"] = memoize_callback
        self.start_keepalive()
        try:
            animating = kwargs.get("animation_frames", None) is not None
            inpainting = kwargs.get("mask", None) is not None
            refining = (
                kwargs.get("image", None) is not None and
                kwargs.get("strength", 0) in [0, None] and
                kwargs.get("ip_adapter_images", None) is None and
                refiner_strength != 0 and
                refiner_start != 1 and
                self.refiner is not None
            )

            if animating:
                intention = "animation"
            elif inpainting:
                intention = "inpainting"
            elif refining:
                intention = "refining"
            else:
                intention = "inference"

            task_callback(f"Preparing {intention.title()} Pipeline")

            if animating and self.has_animator:
                size = self.animator_size
            if inpainting and (self.has_inpainter or self.create_inpainter):
                size = self.inpainter_size
            elif refining:
                size = self.refiner_size
            else:
                size = self.size

            if scheduler is not None:
                # Allow overriding scheduler
                self.scheduler = scheduler

            if refining:
                # Set result here to passed image
                from diffusers.pipelines.stable_diffusion import StableDiffusionPipelineOutput
                samples = kwargs.get("samples", 1)
                result = StableDiffusionPipelineOutput(
                    images=[kwargs["image"]] * samples,
                    nsfw_content_detected=[False] * samples
                )
                self.offload_animator(intention) # type: ignore
                self.offload_pipeline(intention) # type: ignore
                self.offload_inpainter(intention) # type: ignore
            else:
                called_width = kwargs.get("width", size)
                called_height = kwargs.get("height", size)
                chunk_size = kwargs.get("chunking_size", self.chunking_size)

                # Check sizes
                if called_width < size:
                    self.tensorrt_is_enabled = False
                    logger.info(f"Width ({called_width}) less than configured width ({size}), disabling TensorRT")
                elif called_height < size:
                    self.tensorrt_is_enabled = False
                    logger.info(f"height ({called_height}) less than configured height ({size}), disabling TensorRT")
                elif (called_width != size or called_height != size) and not chunk_size:
                    logger.info(f"Dimensions do not match size of engine and chunking is disabled, disabling TensorRT")
                    self.tensorrt_is_enabled = False
                else:
                    self.tenssort_is_enabled = True
                
                # Check IP adapter for TensorRT
                if kwargs.get("ip_adapter_scale", None) is not None and self.tensorrt_is_enabled:
                    logger.info(f"IP adapter requested, TensorRT is not compatible, disabling.")
                    self.tensorrt_is_enabled = False

                if inpainting and (self.has_inpainter or self.create_inpainter):
                    self.offload_pipeline(intention) # type: ignore
                    self.offload_refiner(intention) # type: ignore
                    self.offload_animator(intention) # type: ignore
                    self.reload_inpainter()
                    pipe = self.inpainter_pipeline
                elif animating:
                    if not self.has_animator:
                        logger.debug(f"Animation requested but no animator set, setting animator to the same as the base model")
                        self.animator = self.model
                    self.offload_pipeline(intention) # type: ignore
                    self.offload_refiner(intention) # type: ignore
                    self.offload_inpainter(intention) # type: ignore
                    self.reload_animator()
                    pipe = self.animator_pipeline
                else:
                    self.offload_refiner(intention) # type: ignore
                    self.offload_inpainter(intention) # type: ignore
                    self.offload_animator(intention) # type: ignore
                    self.reload_pipeline()
                    pipe = self.pipeline

                # Check refining settings
                if self.refiner is not None and refiner_strength != 0:
                    refiner_start = self.refiner_start if refiner_start is None else refiner_start
                    if refiner_start > 0 and refiner_start < 1:
                        kwargs["denoising_end"] = refiner_start
                        kwargs["output_type"] = "latent"

                # Check IP adapter for downloads
                if kwargs.get("ip_adapter_scale", None) is not None:
                    if pipe.is_sdxl:
                        _ = self.ip_adapter.xl_image_prompt_checkpoint
                        _ = self.ip_adapter.xl_adapter_directory
                    else:
                        _ = self.ip_adapter.default_image_prompt_checkpoint
                        _ = self.ip_adapter.default_adapter_directory

                self.stop_keepalive()
                task_callback("Executing Inference")
                logger.debug(f"Calling pipeline with arguments {redact(kwargs)}")
                result = pipe(generator=self.generator, **kwargs)

            if will_refine:
                self.start_keepalive()

                # Loading both SDXL checkpoints into memory at once requires a LOT of VRAM - more than 24GB, at least.
                # If the refiner is not cached, it takes even more; possibly too much.
                # Add a catch here to unload the main pipeline if loading the refiner pipeline and it's not cached.

                task_callback("Preparing Refining Pipeline")

                if self.refiner_is_sdxl and not self.refiner_engine_cache_exists:
                    # Force unload
                    if inpainting:
                        self.unload_inpainter("switching to refining")
                    else:
                        self.unload_pipeline("switching to refining")
                elif inpainting:
                    self.offload_inpainter("refining")
                else:
                    self.offload_pipeline("refining")

                self.reload_refiner()
                kwargs.pop("image", None)  # Remove any previous image
                kwargs.pop("mask", None)  # Remove any previous mask
                kwargs.pop("control_images", None) # Remove previous ControlNet images
                kwargs.pop("ip_adapter_scale", None) # IP adapter seems to absolutely explode with refiner
                kwargs["latent_callback"] = latent_callback # Revert to original callback, we'll wrap later if needed
                kwargs["output_type"] = "pil"
                kwargs["latent_callback_type"] = "pil"
                kwargs["strength"] = refiner_strength if refiner_strength else self.refiner_strength
                kwargs["denoising_start"] = kwargs.pop("denoising_end", None)
                kwargs["guidance_scale"] = (
                    refiner_guidance_scale if refiner_guidance_scale else self.refiner_guidance_scale
                )
                kwargs["aesthetic_score"] = (
                    refiner_aesthetic_score if refiner_aesthetic_score else self.refiner_aesthetic_score
                )
                kwargs["negative_aesthetic_score"] = (
                    refiner_negative_aesthetic_score
                    if refiner_negative_aesthetic_score
                    else self.refiner_negative_aesthetic_score
                )

                # check if we have a different prompt
                if refiner_prompt:
                    kwargs["prompt"] = refiner_prompt
                    if "prompt_2" in kwargs and not refiner_prompt_2:
                        # if giving a refining prompt but not a second refining prompt,
                        # and the primary prompt has a secondary prompt, then remove
                        # the non-refining secondary prompt as it overrides too much
                        # of the refining prompt if it gets merged
                        kwargs.pop("prompt_2")
                if refiner_prompt_2:
                    kwargs["prompt_2"] = refiner_prompt_2
                if refiner_negative_prompt:
                    kwargs["negative_prompt"] = refiner_negative_prompt
                    if "negative_prompt_2" in kwargs and not refiner_negative_prompt_2:
                        kwargs.pop("negative_prompt_2")
                if refiner_negative_prompt_2:
                    kwargs["negative_prompt_2"] = refiner_negative_prompt_2

                logger.debug(f"Refining results with arguments {redact(kwargs)}")
                pipe = self.refiner_pipeline # Instantiate if needed
                self.stop_keepalive()  # This checks, we can call it all we want
                task_callback(f"Refining")

                refiner_result = pipe(  # type: ignore
                    generator=self.generator, image=result["images"], **kwargs
                )

                # Callback with the result
                result = refiner_result
                if next_intention == "refining":
                    logger.debug("Next intention is refining, leaving refiner in memory")
                elif next_intention == "upscaling":
                    logger.debug("Next intention is upscaling, unloading pipeline and sending refiner to CPU")
                    self.unload_pipeline("unloading for upscaling")
                self.offload_refiner(intention if next_intention is None else next_intention) # type: ignore
            if interpolate_frames is not None:
                from enfugue.diffusion.util.video_util import Video
                with self.interpolator.interpolate() as process:
                    interpolated_images = [
                        image for image in Video(result["images"]).interpolate(
                            multiplier=interpolate_frames,
                            interpolate=process
                        )
                    ]
                    result["images"] = interpolated_images
            return result
        finally:
            self.tensorrt_is_enabled = True
<<<<<<< HEAD
            self.stop_keepalive()
=======
            self.stop_keepalive()

    def write_model_metadata(self, path: str) -> None:
        """
        Writes metadata for TensorRT to a json file
        """
        if "controlnet" in path:
            dump_json(path, {"size": self.size, "controlnets": self.controlnet_names})
        else:
            dump_json(
                path,
                {
                    "size": self.size,
                    "lora": self.lora_names_weights,
                    "lycoris": self.lycoris_names_weights,
                    "inversion": self.inversion_names,
                },
            )

    @staticmethod
    def get_status(
        engine_root: str,
        model: str,
        size: Optional[int] = None,
        lora: Optional[Union[str, Tuple[str, float], List[Union[str, Tuple[str, float]]]]] = None,
        lycoris: Optional[Union[str, Tuple[str, float], List[Union[str, Tuple[str, float]]]]] = None,
        inversion: Optional[Union[str, List[str]]] = None,
        controlnet: Optional[Union[str, List[str]]] = None,
    ) -> Dict[str, bool]:
        """
        Gets the TensorRT status for an individual model.
        """
        tensorrt_is_supported = False

        try:
            import tensorrt

            tensorrt.__version__  # quiet importchecker
            tensorrt_is_supported = True
        except Exception as ex:
            logger.info("TensorRT is disabled.")
            logger.debug("{0}: {1}".format(type(ex).__name__, ex))
            pass

        if model.endswith(".ckpt") or model.endswith(".safetensors"):
            model, _ = os.path.splitext(os.path.basename(model))
        else:
            model = os.path.basename(model)

        model_dir = os.path.join(engine_root, "tensorrt", model)
        model_cache_dir = os.path.join(engine_root, "diffusers", model)
        model_index: Optional[str] = os.path.join(model_dir, "model_index.json")
        if not os.path.exists(model_index):  # type: ignore
            model_index = os.path.join(model_cache_dir, "model_index.json")
            if not os.path.exists(model_index):
                model_index = None

        if model_index is not None:
            # Cached model, get details
            model_is_sdxl = os.path.exists(os.path.join(os.path.dirname(model_index), "tokenizer_2"))
        else:
            model_is_sdxl = "xl" in model.lower()

        if not tensorrt_is_supported or model_is_sdxl:
            return {"supported": False, "xl": model_is_sdxl, "ready": False}

        if size is None:
            size = DiffusionPipelineManager.DEFAULT_SIZE

        if inversion is None:
            inversion = []
        elif not isinstance(inversion, list):
            inversion = [inversion]

        inversion_key = []
        for inversion_part in inversion:
            inversion_name, ext = os.path.splitext(os.path.basename(inversion_part))
            inversion_key.append(inversion_name)

        if lora is None:
            lora = []
        elif not isinstance(lora, list):
            lora = [lora]

        lora_key = []
        for lora_part in lora:
            if isinstance(lora_part, tuple):
                lora_path, lora_weight = lora_part
            else:
                lora_path, lora_weight = lora_part, 1.0
            lora_name, ext = os.path.splitext(os.path.basename(lora_path))
            lora_key.append((lora_name, lora_weight))

        if lycoris is None:
            lycoris = []
        elif not isinstance(lycoris, list):
            lycoris = [lycoris]

        lycoris_key = []
        for lycoris_part in lycoris:
            if isinstance(lycoris_part, tuple):
                lycoris_path, lycoris_weight = lycoris_part
            else:
                lycoris_path, lycoris_weight = lycoris_part, 1.0
            lycoris_name, ext = os.path.splitext(os.path.basename(lycoris_path))
            lycoris_key.append((lycoris_name, lycoris_weight))

        clip_ready = "clip" not in DiffusionPipelineManager.TENSORRT_STAGES
        vae_ready = "vae" not in DiffusionPipelineManager.TENSORRT_STAGES
        unet_ready = "unet" not in DiffusionPipelineManager.TENSORRT_STAGES
        controlled_unet_ready = unet_ready

        if not clip_ready:
            clip_key = DiffusionPipelineManager.get_clip_key(
                size, lora=lora_key, lycoris=lycoris_key, inversion=inversion_key
            )
            clip_plan = os.path.join(model_dir, "clip", clip_key, "engine.plan")
            clip_ready = os.path.exists(clip_plan)

        if not vae_ready:
            vae_key = DiffusionPipelineManager.get_vae_key(
                size, lora=lora_key, lycoris=lycoris_key, inversion=inversion_key
            )
            vae_plan = os.path.join(model_dir, "vae", vae_key, "engine.plan")
            vae_ready = os.path.exists(vae_plan)

        if not unet_ready:
            unet_key = DiffusionPipelineManager.get_unet_key(
                size, lora=lora_key, lycoris=lycoris_key, inversion=inversion_key
            )
            unet_plan = os.path.join(model_dir, "unet", unet_key, "engine.plan")
            unet_ready = os.path.exists(unet_plan)

            controlled_unet_key = DiffusionPipelineManager.get_controlled_unet_key(
                size, lora=lora_key, lycoris=lycoris_key, inversion=inversion_key
            )
            controlled_unet_plan = os.path.join(model_dir, "controlledunet", controlled_unet_key, "engine.plan")
            controlled_unet_ready = os.path.exists(controlled_unet_plan)

        ready = clip_ready and vae_ready
        if controlnet is not None or DiffusionPipelineManager.TENSORRT_ALWAYS_USE_CONTROLLED_UNET:
            ready = ready and controlled_unet_ready
        else:
            ready = ready and unet_ready

        return {
            "supported": tensorrt_is_supported,
            "xl": model_is_sdxl,
            "unet_ready": unet_ready,
            "controlled_unet_ready": controlled_unet_ready,
            "vae_ready": vae_ready,
            "clip_ready": clip_ready,
            "ready": ready,
        }

    def create_inpainting_checkpoint(self, source_checkpoint_path: str, target_checkpoint_path: str) -> None:
        """
        Creates an inpainting model by merging in the SD 1.5 inpainting model with a non inpainting model.
        """
        from enfugue.diffusion.util import ModelMerger

        try:
            merger = ModelMerger(
                self.check_download_model(self.engine_checkpoints_dir, DEFAULT_INPAINTING_MODEL),
                source_checkpoint_path,
                self.check_download_model(self.engine_checkpoints_dir, DEFAULT_MODEL),
                interpolation="add-difference",
            )
            merger.save(target_checkpoint_path)
        except Exception as ex:
            logger.error(
                f"Couldn't save merged checkpoint made from {source_checkpoint_path} to {target_checkpoint_path}: {ex}"
            )
            logger.error(traceback.format_exc())
            raise
        else:
            logger.info(f"Saved merged inpainting checkpoint at {target_checkpoint_path}")
>>>>>>> b9714aed
<|MERGE_RESOLUTION|>--- conflicted
+++ resolved
@@ -4062,197 +4062,6 @@
         """
         return getattr(self, "_refiner_controlnet_names", set())
 
-<<<<<<< HEAD
-    def check_download_checkpoint(self, remote_url: str) -> str:
-        """
-        Downloads a checkpoint directly to the checkpoints folder.
-        """
-        output_file = os.path.basename(remote_url)
-        output_path = os.path.join(self.engine_checkpoints_dir, output_file)
-        found_path = find_file_in_directory(self.engine_checkpoints_dir, output_file)
-        if found_path:
-            return found_path
-        check_download(remote_url, output_path)
-        return output_path
-
-    def write_model_metadata(self, path: str) -> None:
-        """
-        Writes metadata for TensorRT to a json file
-        """
-        if "controlnet" in path:
-            dump_json(path, {"size": self.size, "controlnets": self.controlnet_names})
-        else:
-            dump_json(
-                path,
-                {
-                    "size": self.size,
-                    "lora": self.lora_names_weights,
-                    "lycoris": self.lycoris_names_weights,
-                    "inversion": self.inversion_names,
-                },
-            )
-
-    @staticmethod
-    def get_status(
-        engine_root: str,
-        model: str,
-        size: Optional[int] = None,
-        lora: Optional[Union[str, Tuple[str, float], List[Union[str, Tuple[str, float]]]]] = None,
-        lycoris: Optional[Union[str, Tuple[str, float], List[Union[str, Tuple[str, float]]]]] = None,
-        inversion: Optional[Union[str, List[str]]] = None,
-        controlnet: Optional[Union[str, List[str]]] = None,
-    ) -> Dict[str, bool]:
-        """
-        Gets the TensorRT status for an individual model.
-        """
-        tensorrt_is_supported = False
-
-        try:
-            import tensorrt
-
-            tensorrt.__version__  # quiet importchecker
-            tensorrt_is_supported = True
-        except Exception as ex:
-            logger.info("TensorRT is disabled.")
-            logger.debug("{0}: {1}".format(type(ex).__name__, ex))
-            pass
-
-        if model.endswith(".ckpt") or model.endswith(".safetensors"):
-            model, _ = os.path.splitext(os.path.basename(model))
-        else:
-            model = os.path.basename(model)
-
-        model_dir = os.path.join(engine_root, "tensorrt", model)
-        model_cache_dir = os.path.join(engine_root, "diffusers", model)
-        model_index: Optional[str] = os.path.join(model_dir, "model_index.json")
-        if not os.path.exists(model_index):  # type: ignore
-            model_index = os.path.join(model_cache_dir, "model_index.json")
-            if not os.path.exists(model_index):
-                model_index = None
-
-        if model_index is not None:
-            # Cached model, get details
-            model_is_sdxl = os.path.exists(os.path.join(os.path.dirname(model_index), "tokenizer_2"))
-        else:
-            model_is_sdxl = "xl" in model.lower()
-
-        if not tensorrt_is_supported or model_is_sdxl:
-            return {"supported": False, "xl": model_is_sdxl, "ready": False}
-
-        if size is None:
-            size = DiffusionPipelineManager.DEFAULT_SIZE
-
-        if inversion is None:
-            inversion = []
-        elif not isinstance(inversion, list):
-            inversion = [inversion]
-
-        inversion_key = []
-        for inversion_part in inversion:
-            inversion_name, ext = os.path.splitext(os.path.basename(inversion_part))
-            inversion_key.append(inversion_name)
-
-        if lora is None:
-            lora = []
-        elif not isinstance(lora, list):
-            lora = [lora]
-
-        lora_key = []
-        for lora_part in lora:
-            if isinstance(lora_part, tuple):
-                lora_path, lora_weight = lora_part
-            else:
-                lora_path, lora_weight = lora_part, 1.0
-            lora_name, ext = os.path.splitext(os.path.basename(lora_path))
-            lora_key.append((lora_name, lora_weight))
-
-        if lycoris is None:
-            lycoris = []
-        elif not isinstance(lycoris, list):
-            lycoris = [lycoris]
-
-        lycoris_key = []
-        for lycoris_part in lycoris:
-            if isinstance(lycoris_part, tuple):
-                lycoris_path, lycoris_weight = lycoris_part
-            else:
-                lycoris_path, lycoris_weight = lycoris_part, 1.0
-            lycoris_name, ext = os.path.splitext(os.path.basename(lycoris_path))
-            lycoris_key.append((lycoris_name, lycoris_weight))
-
-        clip_ready = "clip" not in DiffusionPipelineManager.TENSORRT_STAGES
-        vae_ready = "vae" not in DiffusionPipelineManager.TENSORRT_STAGES
-        unet_ready = "unet" not in DiffusionPipelineManager.TENSORRT_STAGES
-        controlled_unet_ready = unet_ready
-
-        if not clip_ready:
-            clip_key = DiffusionPipelineManager.get_clip_key(
-                size, lora=lora_key, lycoris=lycoris_key, inversion=inversion_key
-            )
-            clip_plan = os.path.join(model_dir, "clip", clip_key, "engine.plan")
-            clip_ready = os.path.exists(clip_plan)
-
-        if not vae_ready:
-            vae_key = DiffusionPipelineManager.get_vae_key(
-                size, lora=lora_key, lycoris=lycoris_key, inversion=inversion_key
-            )
-            vae_plan = os.path.join(model_dir, "vae", vae_key, "engine.plan")
-            vae_ready = os.path.exists(vae_plan)
-
-        if not unet_ready:
-            unet_key = DiffusionPipelineManager.get_unet_key(
-                size, lora=lora_key, lycoris=lycoris_key, inversion=inversion_key
-            )
-            unet_plan = os.path.join(model_dir, "unet", unet_key, "engine.plan")
-            unet_ready = os.path.exists(unet_plan)
-
-            controlled_unet_key = DiffusionPipelineManager.get_controlled_unet_key(
-                size, lora=lora_key, lycoris=lycoris_key, inversion=inversion_key
-            )
-            controlled_unet_plan = os.path.join(model_dir, "controlledunet", controlled_unet_key, "engine.plan")
-            controlled_unet_ready = os.path.exists(controlled_unet_plan)
-
-        ready = clip_ready and vae_ready
-        if controlnet is not None or DiffusionPipelineManager.TENSORRT_ALWAYS_USE_CONTROLLED_UNET:
-            ready = ready and controlled_unet_ready
-        else:
-            ready = ready and unet_ready
-
-        return {
-            "supported": tensorrt_is_supported,
-            "xl": model_is_sdxl,
-            "unet_ready": unet_ready,
-            "controlled_unet_ready": controlled_unet_ready,
-            "vae_ready": vae_ready,
-            "clip_ready": clip_ready,
-            "ready": ready,
-        }
-
-    def create_inpainting_checkpoint(self, source_checkpoint_path: str, target_checkpoint_path: str) -> None:
-        """
-        Creates an inpainting model by merging in the SD 1.5 inpainting model with a non inpainting model.
-        """
-        from enfugue.diffusion.util import ModelMerger
-
-        try:
-            merger = ModelMerger(
-                self.check_download_checkpoint(DEFAULT_INPAINTING_MODEL),
-                source_checkpoint_path,
-                self.check_download_checkpoint(DEFAULT_MODEL),
-                interpolation="add-difference",
-            )
-            merger.save(target_checkpoint_path)
-        except Exception as ex:
-            logger.error(
-                f"Couldn't save merged checkpoint made from {source_checkpoint_path} to {target_checkpoint_path}: {ex}"
-            )
-            logger.error(traceback.format_exc())
-            raise
-        else:
-            logger.info(f"Saved merged inpainting checkpoint at {target_checkpoint_path}")
-
-=======
->>>>>>> b9714aed
     def __call__(
         self,
         refiner_start: Optional[float] = None,
@@ -4298,7 +4107,7 @@
             refining = (
                 kwargs.get("image", None) is not None and
                 kwargs.get("strength", 0) in [0, None] and
-                kwargs.get("ip_adapter_images", None) is None and
+                kwargs.get("ip_adapter_scale", None) is None and
                 refiner_strength != 0 and
                 refiner_start != 1 and
                 self.refiner is not None
@@ -4495,9 +4304,6 @@
             return result
         finally:
             self.tensorrt_is_enabled = True
-<<<<<<< HEAD
-            self.stop_keepalive()
-=======
             self.stop_keepalive()
 
     def write_model_metadata(self, path: str) -> None:
@@ -4674,5 +4480,4 @@
             logger.error(traceback.format_exc())
             raise
         else:
-            logger.info(f"Saved merged inpainting checkpoint at {target_checkpoint_path}")
->>>>>>> b9714aed
+            logger.info(f"Saved merged inpainting checkpoint at {target_checkpoint_path}")