--- conflicted
+++ resolved
@@ -13,11 +13,7 @@
 __all__ = [
     "fit_image",
     "feather_mask",
-<<<<<<< HEAD
     "tile_image",
-    "remove_background",
-=======
->>>>>>> d92ec0af
     "image_from_uri",
     "images_are_equal",
     "IMAGE_FIT_LITERAL",
@@ -175,7 +171,6 @@
 
     return feathered
 
-<<<<<<< HEAD
 def tile_image(image: PIL.Image.Image, tiles: Union[int, Tuple[int, int]]) -> PIL.Image.Image:
     """
     Given an image and number of tiles, create a tiled image.
@@ -192,22 +187,6 @@
             tiled.paste(image, (i * width, j * height))
     return tiled
 
-def remove_background(image: PIL.Image.Image) -> PIL.Image.Image:
-    """
-    Remove the background from an image.
-    """
-    import backgroundremover.utilities
-
-    # We have to import this in this order for backgroundremover to work
-    backgroundremover.utilities  # silence importchecker
-    import backgroundremover.bg
-
-    buf = io.BytesIO()
-    image.save(buf, "PNG")
-    return PIL.Image.open(io.BytesIO(backgroundremover.bg.remove(buf.getvalue())))
-
-=======
->>>>>>> d92ec0af
 def image_from_uri(uri: str) -> PIL.Image.Image:
     """
     Loads an image using the pibble reteiever; works with http, file, ftp, ftps, sftp, and s3
